
import sys
import gettext
import logging
import locale
from optparse import OptionParser

from sonata.version import version

# the mpd commands need a connection to server and exit without gui
mpd_cmds = ["play", "pause", "stop", "next", "prev", "pp", "info",
            "status", "repeat", "random"]


class Args(object):

    def __init__(self):
        self.logger = logging.getLogger(__name__)
        self.skip_gui = False
        self.start_visibility = None
        self.start_shell = False

    def parse(self, argv):
        """Parse the command line arguments.

        Separates options and arguments from the given argument list,
        checks their validity."""

        # toggle and popup and fullscreen need d-bus and don't always need gui
        # version and help don't need anything and exit without gui
        # hidden and visible are only applicable when gui is launched
        # profile and no-start don't need anything
        _usage = "\n".join((_("%prog [OPTION]... [COMMAND]...") + "\n",
         _("Commands:"),
        "  play            %s" % _("play song in playlist"),
        "  pause           %s" % _("pause currently playing song"),
        "  stop            %s" % _("stop currently playing song"),
        "  next            %s" % _("play next song in playlist"),
        "  prev            %s" % _("play previous song in playlist"),
        "  pp              %s" % _("toggle play/pause; plays if stopped"),
        "  repeat          %s" % _("toggle repeat mode"),
        "  random          %s" % _("toggle random mode"),
        "  info            %s" % _("display current song info"),
        "  status          %s" % _("display MPD status"),
        ))
        _version = "%prog " + version

        parser = OptionParser(usage=_usage, version=_version)
        parser.add_option("-p", "--popup", dest="popup",
                  action="store_true",
                  help=_("popup song notification (requires D-Bus)"))
        parser.add_option("-t", "--toggle", dest="toggle",
                  action="store_true",
                  help=_("toggles whether the app is minimized to the tray or visible (requires D-Bus)"))
        parser.add_option("-f", "--fullscreen", dest="fullscreen",
                  action="store_true",
                  help=_("go fullscreen (requires D-Bus)"))
        parser.add_option("-n", "--no-start", dest="start",
                  action="store_false",
                  help=_("don't start app if D-Bus commands fail"))
        parser.add_option("--hidden", dest="start_visibility",
                  action="store_false",
                  help=_("start app hidden (requires systray)"))
        parser.add_option("--visible", dest="start_visibility",
                  action="store_true",
                  help=_("start app visible (requires systray)"))
        parser.add_option("--profile", dest="profile", metavar="NUM",
                  help=_("start with profile NUM"), type=int)
        parser.add_option("--shell", dest="start_shell",
                  action="store_true",
                  help=_("start app with a interactive (ipython) shell"))
        parser.add_option("-v", "--verbose", dest="log_level",
                          action="append_const", const=-10,
                          help=_("Increase log verbosity"))
        parser.add_option("-q", "--quiet", dest="log_level",
                          action="append_const", const=10,
                          help=_("Decrease log verbosity"))
        parser.set_defaults(log_level=[logging.root.level])

        options, self.cmds = parser.parse_args(argv[1:])

        # Update default log level
        logging.root.setLevel(sum(options.log_level))

        if options.toggle:
            options.start_visibility = True
        if options.popup or options.fullscreen and options.start_visibility is None:
            options.start_visibility = False
        self.start_visibility = options.start_visibility
        self.arg_profile = options.profile
        self.start_shell = options.start_shell

        for cmd in self.cmds:
            if cmd in mpd_cmds:
                self.skip_gui = True
            else:
                parser.error(_("unknown command %s") % cmd)

        if options.toggle or options.popup or options.fullscreen:
            from sonata import dbus_plugin as dbus
            if not dbus.using_dbus():
                self.logger.critical(
                    _("toggle and popup options require D-Bus.  Aborting."))
                sys.exit(1)

            dbus.execute_remote_commands(options.toggle,
                             options.popup,
                             options.fullscreen,
                             options.start)

    def execute_cmds(self):
        """If arguments were passed, perform action on them."""
        if self.cmds:
            main = CliMain(self)
            main.mpd_connect()
            for cmd in self.cmds:
                main.execute_cmd(cmd)
            sys.exit()

    def apply_profile_arg(self, config):
        if self.arg_profile:
            a = self.arg_profile
            if a > 0 and a <= len(config.profile_names):
                config.profile_num = a-1
                self.logger.info(_("Starting Sonata with profile %s...") %
                                 config.profile_names[config.profile_num])
            else:
                self.logger.critical(
                    _("%d is not an available profile number.") % a)
                self.logger.critical(
                    _("Profile numbers must be between 1 and %d.") %
                    len(config.profile_names))
                sys.exit(1)


class CliMain(object):

    def __init__(self, args):
        global os, mpd, misc, config, mpdh
        import os
        import mpd
        from sonata import config, misc, mpdhelper as mpdh

        self.logger = logging.getLogger(__name__)
<<<<<<< HEAD
        self.config = config.Config(_('Default Profile'),
                                    _("by") + " %A " + _("from") + " %B")
=======
        self.config = config.Config(_('Default Profile'), _("by") + " %A " + \
                                _("from") + " %B")
>>>>>>> c7918c61
        self.config.settings_load_real()
        args.apply_profile_arg(self.config)

        c = mpd.MPDClient()
        self.mpd = mpdh.MPDHelper(c)
        # XXX Should be configurable from the outside
        self.mpd.suppress_errors = True

    def mpd_connect(self):
        host, port, password = misc.mpd_env_vars()
        if not host:
            host = self.config.host[self.config.profile_num]
        if not port:
            port = self.config.port[self.config.profile_num]
        if not password:
            password = self.config.password[self.config.profile_num]

        self.mpd.connect(host, port)
        if password:
            self.mpd.password(password)

    def execute_cmd(self, cmd):
        self.status = self.mpd.status()
        if not self.status:
            self.logger.critical(_(
                'Unable to connect to MPD.\nPlease check your Sonata '
                'preferences or MPD_HOST/MPD_PORT environment variables.'))
            sys.exit(1)

        self.songinfo = self.mpd.currentsong()
        getattr(self, "_execute_%s" % cmd)()

    def _execute_play(self):
        self.mpd.play()

    def _execute_pause(self):
        self.mpd.pause(1)

    def _execute_stop(self):
        self.mpd.stop()

    def _execute_next(self):
        self.mpd.next()

    def _execute_prev(self):
        self.mpd.previous()

    def _execute_random(self):
        opt = int(not int(self.status["random"]))
        self.mpd.random(opt)

    def _execute_repeat(self):
        opt = int(not int(self.status["repeat"]))
        self.mpd.repeat(opt)

    def _execute_pp(self):
        if self.status['state'] in ['play']:
            self.mpd.pause(1)
        elif self.status['state'] in ['pause', 'stop']:
            self.mpd.play()

    def _execute_info(self):
        if self.status['state'] in ['play', 'pause']:
            cmds = [(_("Title"), ('title',)),
                (_("Artist"), ('artist',)),
                (_("Album"), ('album',)),
                (_("Date"), ('date',)),
                (_("Track"), ('track', '0', False, 2)),
                (_("Genre"), ('genre',)),
                (_("File"), ('file',)),
                   ]
            for pretty, cmd in cmds:
                # XXX this could fail, if not all characters are supported by
                # os.stdout.encoding
                print("%s: %s" % (pretty, mpdh.get(self.songinfo, *cmd)))
            at, _length = [int(c) for c in self.status['time'].split(':')]
            at_time = misc.convert_time(at)
            try:
                time = misc.convert_time(mpdh.get(self.songinfo, 'time',
                                                  '', True))
                print("%s: %s/%s" % (_("Time"), at_time, time))
            except:
                print("%s: %s" % (_("Time"), at_time))
            print("%s: %s" % (_("Bitrate"),
                      self.status.get('bitrate', '')))
        else:
            print(_("MPD stopped"))

    def _execute_status(self):
        state_map = {
                'play': _("Playing"),
                'pause': _("Paused"),
                'stop': _("Stopped")}
        print("%s: %s" % (_("State")),
                state_map[self.status['state']])

<<<<<<< HEAD
        print("%s %s" % (_("Repeat:"), _("On") \
                         if self.status['repeat'] == '1' else _("Off")))
        print("%s %s" % (_("Random:"), _("On") \
                         if self.status['random'] == '1' else _("Off")))
        print("%s: %s/100" % (_("Volume"), self.status['volume']))
        print("%s: %s %s" % (_('Crossfade'), self.status['xfade'],
                             gettext.ngettext('second', 'seconds',
                                              int(self.status['xfade']))))
=======
        print "%s %s" % (_("Repeat:"), _("On") \
                         if self.status['repeat'] == '1' else _("Off"))
        print "%s %s" % (_("Random:"), _("On") \
                         if self.status['random'] == '1' else _("Off"))
        print "%s: %s/100" % (_("Volume"), self.status['volume'])
        print "%s: %s %s" % (_('Crossfade'), self.status['xfade'],
                             ngettext('second', 'seconds',
                                      int(self.status['xfade'])))
>>>>>>> c7918c61
<|MERGE_RESOLUTION|>--- conflicted
+++ resolved
@@ -142,13 +142,8 @@
         from sonata import config, misc, mpdhelper as mpdh
 
         self.logger = logging.getLogger(__name__)
-<<<<<<< HEAD
         self.config = config.Config(_('Default Profile'),
                                     _("by") + " %A " + _("from") + " %B")
-=======
-        self.config = config.Config(_('Default Profile'), _("by") + " %A " + \
-                                _("from") + " %B")
->>>>>>> c7918c61
         self.config.settings_load_real()
         args.apply_profile_arg(self.config)
 
@@ -245,22 +240,11 @@
         print("%s: %s" % (_("State")),
                 state_map[self.status['state']])
 
-<<<<<<< HEAD
         print("%s %s" % (_("Repeat:"), _("On") \
                          if self.status['repeat'] == '1' else _("Off")))
         print("%s %s" % (_("Random:"), _("On") \
                          if self.status['random'] == '1' else _("Off")))
         print("%s: %s/100" % (_("Volume"), self.status['volume']))
         print("%s: %s %s" % (_('Crossfade'), self.status['xfade'],
-                             gettext.ngettext('second', 'seconds',
-                                              int(self.status['xfade']))))
-=======
-        print "%s %s" % (_("Repeat:"), _("On") \
-                         if self.status['repeat'] == '1' else _("Off"))
-        print "%s %s" % (_("Random:"), _("On") \
-                         if self.status['random'] == '1' else _("Off"))
-        print "%s: %s/100" % (_("Volume"), self.status['volume'])
-        print "%s: %s %s" % (_('Crossfade'), self.status['xfade'],
                              ngettext('second', 'seconds',
-                                      int(self.status['xfade'])))
->>>>>>> c7918c61
+                                      int(self.status['xfade']))))