--- conflicted
+++ resolved
@@ -3321,11 +3321,4 @@
         self.on_currsong_notify(force_popup=True)
 
     def dbus_fullscreen(self):
-<<<<<<< HEAD
         self.fullscreen_cover_art(None)
-
-    def main(self):
-        Gtk.main()
-=======
-        self.fullscreen_cover_art(None)
->>>>>>> 4f8c815f
