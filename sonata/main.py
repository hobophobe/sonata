
__license__ = """
Sonata, an elegant GTK+ client for the Music Player Daemon
Copyright 2006-2008 Scott Horowitz <stonecrest@gmail.com>

This file is part of Sonata.

Sonata is free software; you can redistribute it and/or modify
it under the terms of the GNU General Public License as published by
the Free Software Foundation; either version 3 of the License, or
(at your option) any later version.

Sonata is distributed in the hope that it will be useful,
but WITHOUT ANY WARRANTY; without even the implied warranty of
MERCHANTABILITY or FITNESS FOR A PARTICULAR PURPOSE.  See the
GNU General Public License for more details.

You should have received a copy of the GNU General Public License
along with this program.  If not, see <http://www.gnu.org/licenses/>.
"""

import sys
import gettext
import logging
import os
import warnings
import signal

import urllib.parse, urllib.request
import re
import gc
import shutil
import threading

from gi.repository import Gtk, Gdk, GdkPixbuf, GObject, Pango

import pkg_resources

import sonata.mpdhelper as mpdh

from sonata import misc, ui, consts, img, tray, formatting

from sonata.pluginsystem import pluginsystem
from sonata.config import Config

from sonata import preferences, tagedit, \
                artwork, about, \
                scrobbler, info, \
                library, streams, \
                playlists, current, \
                lyricwiki, rhapsodycovers, \
                dbus_plugin as dbus
from sonata.song import SongRecord

from sonata.version import version


class Base(object):

    ### XXX Warning, a long __init__ ahead:

    def __init__(self, args, window=None):
        self.logger = logging.getLogger(__name__)

        # The following attributes were used but not defined here before:
        self.album_current_artist = None

        self.allow_art_search = None
        self.choose_dialog = None
        self.chooseimage_visible = None

        self.imagelist = None

        self.iterate_handler = None
        self.local_dest_filename = None

        self.notification_width = None

        self.remote_albumentry = None
        self.remote_artistentry = None
        self.remote_dest_filename = None
        self.remotefilelist = None
        self.seekidle = None
        self.artwork = None

        self.mpd = mpdh.MPDClient()
        self.conn = False
        # Anything != than self.conn, to actually refresh the UI at startup.
        self.prevconn = not self.conn

        # Constants
        self.TAB_CURRENT = _("Current")
        self.TAB_LIBRARY = _("Library")
        self.TAB_PLAYLISTS = _("Playlists")
        self.TAB_STREAMS = _("Streams")
        self.TAB_INFO = _("Info")

        # If the connection to MPD times out, this will cause the interface
        # to freeze while the socket.connect() calls are repeatedly executed.
        # Therefore, if we were not able to make a connection, slow down the
        # iteration check to once every 15 seconds.
        self.iterate_time_when_connected = 500
        # Slow down polling when disconnected stopped
        self.iterate_time_when_disconnected_or_stopped = 1000


        self.trying_connection = False

        self.traytips = tray.TrayIconTips()

        # better keep a reference around
        try:
            self.dbus_service = dbus.SonataDBus(self.dbus_show,
                                                self.dbus_toggle,
                                                self.dbus_popup,
                                                self.dbus_fullscreen)
        except Exception:
            pass
        dbus.start_dbus_interface()

        self.gnome_session_management()

        misc.create_dir('~/.covers/')

        # Initialize vars for GUI
        self.current_tab = self.TAB_CURRENT

        self.prevstatus = None
        self.prevsonginfo = None

        self.popuptimes = ['2', '3', '5', '10', '15', '30', _('Entire song')]

        self.exit_now = False
        self.ignore_toggle_signal = False

        self.user_connect = False

        self.sonata_loaded = False
        self.call_gc_collect = False

        self.album_reset_artist()

        show_prefs = False
        self.merge_id = None

        self.actionGroupProfiles = None

        self.skip_on_profiles_click = False
        self.last_repeat = None
        self.last_random = None
        self.last_consume = None
        self.last_title = None
        self.last_progress_frac = None
        self.last_progress_text = None

        self.last_status_text = ""

        self.img_clicked = False

        self.mpd_update_queued = False

        # XXX get rid of all of these:
        self.all_tab_names = [self.TAB_CURRENT, self.TAB_LIBRARY,
                              self.TAB_PLAYLISTS, self.TAB_STREAMS,
                              self.TAB_INFO]
        all_tab_ids = "current library playlists streams info".split()
        self.tabname2id = dict(zip(self.all_tab_names, all_tab_ids))
        self.tabid2name = dict(zip(all_tab_ids, self.all_tab_names))
        self.tabname2tab = dict()
        self.tabname2focus = dict()
        self.plugintabs = dict()

        self.config = Config(_('Default Profile'), _("by %A from %B"))
        self.preferences = preferences.Preferences(self.config,
            self.on_connectkey_pressed, self.on_currsong_notify,
            self.update_infofile, self.settings_save,
            self.populate_profiles_for_menu)

        self.settings_load()
        self.setup_prefs_callbacks()

        if args.start_visibility is not None:
            self.config.withdrawn = not args.start_visibility
        if self.config.autoconnect:
            self.user_connect = True
        args.apply_profile_arg(self.config)

        self.notebook_show_first_tab = not self.config.tabs_expanded or \
                self.config.withdrawn

        # Add some icons, assign pixbufs:
        self.iconfactory = Gtk.IconFactory()
        ui.icon(self.iconfactory, 'sonata', self.path_to_icon('sonata.png'))
        ui.icon(self.iconfactory, 'artist',
                self.path_to_icon('sonata-artist.png'))
        ui.icon(self.iconfactory, 'album', self.path_to_icon('sonata-album.png'))
        icon_theme = Gtk.IconTheme.get_default()
        img_res, img_width, _img_height = Gtk.icon_size_lookup(Gtk.IconSize.SMALL_TOOLBAR)
        if not img_res:
                self.logger.error("Invalid size of Volume Icon")
        for iconname in ('stock_volume-mute', 'stock_volume-min',
                         'stock_volume-med', 'stock_volume-max'):
            try:
                ui.icon(self.iconfactory, iconname,
                        icon_theme.lookup_icon(
                            iconname, img_width,
                            Gtk.IconLookupFlags.USE_BUILTIN).get_filename())
            except:
                # Fallback to Sonata-included icons:
                ui.icon(self.iconfactory, iconname,
                        self.path_to_icon('sonata-%s.png' % iconname))

        # Main window
        if window is None:
            self.builder = Gtk.Builder()
            # FIXME where will the ui directory reside?
            self.builder.add_from_file('{0}/ui/sonata.ui'.format(
              os.path.dirname(ui.__file__)))
            self.builder.set_translation_domain('sonata')
            self.window = self.builder.get_object('main_window')
            self.window_owner = True
        else:
            self.window = window
            self.window_owner = False
        if self.window_owner:
            if self.config.ontop:
                self.window.set_keep_above(True)
            if self.config.sticky:
                self.window.stick()
            if not self.config.decorated:
                self.window.set_decorated(False)
        self.preferences.window = self.window

        self.notebook = self.builder.get_object('main_notebook')

        # Artwork
        self.artwork = artwork.Artwork(
            self.config, self.path_to_icon, misc.is_lang_rtl(self.window),
            lambda: self.info_imagebox.get_size_request(),
            self.schedule_gc_collect, self.target_image_filename,
            self.imagelist_append, self.remotefilelist_append,
            self.notebook.get_allocation, self.set_allow_art_search,
            self.status_is_play_or_pause, self.path_to_icon('sonata-album.png'),
            self.get_current_song_text)


        # Popup menus:
        actions = [
            ('sortmenu', Gtk.STOCK_SORT_ASCENDING, _('_Sort List')),
            ('plmenu', Gtk.STOCK_SAVE, _('Sa_ve Selected to')),
            ('profilesmenu', Gtk.STOCK_CONNECT, _('_Connection')),
            ('playaftermenu', None, _('P_lay after')),
            ('playmodemenu', None, _('Play _Mode')),
            ('updatemenu', Gtk.STOCK_REFRESH, _('_Update')),
            ('chooseimage_menu', Gtk.STOCK_CONVERT, _('Use _Remote Image...'),
             None, None, self.image_remote),
            ('localimage_menu', Gtk.STOCK_OPEN, _('Use _Local Image...'),
             None, None, self.image_local),
            ('fullscreen_window_menu', Gtk.STOCK_FULLSCREEN,
             _('_Fullscreen Mode'), 'F11', None, self.fullscreen_cover_art),
            ('resetimage_menu', Gtk.STOCK_CLEAR, _('Reset Image'), None, None,
             self.artwork.on_reset_image),
            ('playmenu', Gtk.STOCK_MEDIA_PLAY, _('_Play'), None, None,
             self.mpd_pp),
            ('pausemenu', Gtk.STOCK_MEDIA_PAUSE, _('Pa_use'), None, None,
             self.mpd_pp),
            ('stopmenu', Gtk.STOCK_MEDIA_STOP, _('_Stop'), None, None,
             self.mpd_stop),
            ('prevmenu', Gtk.STOCK_MEDIA_PREVIOUS, _('Pre_vious'), None, None,
             self.mpd_prev),
            ('nextmenu', Gtk.STOCK_MEDIA_NEXT, _('_Next'), None, None,
             self.mpd_next),
            ('quitmenu', Gtk.STOCK_QUIT, _('_Quit'), None, None,
             self.on_delete_event_yes),
            ('removemenu', Gtk.STOCK_REMOVE, _('_Remove'), None, None,
             self.on_remove),
            ('clearmenu', Gtk.STOCK_CLEAR, _('_Clear'), '<Ctrl>Delete', None,
             self.mpd_clear),
            ('updatefullmenu', None, _('_Entire Library'), '<Ctrl><Shift>u',
             None, self.on_updatedb),
            ('updateselectedmenu', None, _('_Selected Items'), '<Ctrl>u', None,
             self.on_updatedb_shortcut),
            ('preferencemenu', Gtk.STOCK_PREFERENCES, _('_Preferences...'),
             'F5', None, self.on_prefs),
            ('aboutmenu', Gtk.STOCK_ABOUT, _('_About...'), 'F1', None, self.on_about),
            ('tagmenu', Gtk.STOCK_EDIT, _('_Edit Tags...'), '<Ctrl>t', None,
             self.on_tags_edit),
            ('addmenu', Gtk.STOCK_ADD, _('_Add'), '<Ctrl>d', None,
             self.on_add_item),
            ('replacemenu', Gtk.STOCK_REDO, _('_Replace'), '<Ctrl>r', None,
             self.on_replace_item),
            ('add2menu', None, _('Add'), '<Shift><Ctrl>d', None,
             self.on_add_item_play),
            ('replace2menu', None, _('Replace'), '<Shift><Ctrl>r', None,
             self.on_replace_item_play),
            ('rmmenu', None, _('_Delete...'), None, None, self.on_remove),
            ('sortshuffle', None, _('Shuffle'), '<Alt>r', None,
             self.mpd_shuffle), ]

        keyactions = [
            ('expandkey', None, 'Expand Key', '<Alt>Down', None,
             self.on_expand),
            ('collapsekey', None, 'Collapse Key', '<Alt>Up', None,
             self.on_collapse),
            ('ppkey', None, 'Play/Pause Key', '<Ctrl>p', None, self.mpd_pp),
            ('stopkey', None, 'Stop Key', '<Ctrl>s', None, self.mpd_stop),
            ('prevkey', None, 'Previous Key', '<Ctrl>Left', None,
             self.mpd_prev),
            ('nextkey', None, 'Next Key', '<Ctrl>Right', None, self.mpd_next),
            ('lowerkey', None, 'Lower Volume Key', '<Ctrl>minus', None,
             self.on_volume_lower),
            ('raisekey', None, 'Raise Volume Key', '<Ctrl>plus', None,
             self.on_volume_raise),
            ('raisekey2', None, 'Raise Volume Key 2', '<Ctrl>equal', None,
             self.on_volume_raise),
            ('quitkey', None, 'Quit Key', '<Ctrl>q', None,
             self.on_delete_event_yes),
            ('quitkey2', None, 'Quit Key 2', '<Ctrl>w', None,
             self.on_delete_event),
            ('connectkey', None, 'Connect Key', '<Alt>c', None,
             self.on_connectkey_pressed),
            ('disconnectkey', None, 'Disconnect Key', '<Alt>d', None,
             self.on_disconnectkey_pressed),
            ('searchkey', None, 'Search Key', '<Ctrl>h', None,
             self.on_library_search_shortcut),
            ('nexttabkey', None, 'Next Tab Key', '<Alt>Right', None,
             self.switch_to_next_tab),
            ('prevtabkey', None, 'Prev Tab Key', '<Alt>Left', None,
             self.switch_to_prev_tab), ]

        tabactions = [('tab%skey' % i, None, 'Tab%s Key' % i,
                   '<Alt>%s' % i, None,
                   lambda _a, i=i: self.switch_to_tab_num(i-1))
                  for i in range(1, 10)]

        toggle_actions = [
            ('showmenu', None, _('S_how Sonata'), None, None,
             self.on_withdraw_app_toggle, not self.config.withdrawn),
            ('repeatmenu', None, _('_Repeat'), None, None,
             self.on_repeat_clicked, False),
            ('randommenu', None, _('Rando_m'), None, None,
             self.on_random_clicked, False),
            ('consumemenu', None, _('Consume'), None, None,
             self.on_consume_clicked, False),
            ]

        toggle_tabactions = [
            (self.TAB_CURRENT, None, self.TAB_CURRENT, None, None,
             self.on_tab_toggle, self.config.current_tab_visible),
            (self.TAB_LIBRARY, None, self.TAB_LIBRARY, None, None,
             self.on_tab_toggle, self.config.library_tab_visible),
            (self.TAB_PLAYLISTS, None, self.TAB_PLAYLISTS, None, None,
             self.on_tab_toggle, self.config.playlists_tab_visible),
            (self.TAB_STREAMS, None, self.TAB_STREAMS, None, None,
             self.on_tab_toggle, self.config.streams_tab_visible),
            (self.TAB_INFO, None, self.TAB_INFO, None, None,
             self.on_tab_toggle, self.config.info_tab_visible), ]

        uiDescription = """
            <ui>
              <popup name="imagemenu">
                <menuitem action="chooseimage_menu"/>
                <menuitem action="localimage_menu"/>
                <menuitem action="fullscreen_window_menu"/>
                <separator name="FM1"/>
                <menuitem action="resetimage_menu"/>
              </popup>
              <popup name="traymenu">
                <menuitem action="showmenu"/>
                <separator name="FM1"/>
                <menuitem action="playmenu"/>
                <menuitem action="pausemenu"/>
                <menuitem action="stopmenu"/>
                <menuitem action="prevmenu"/>
                <menuitem action="nextmenu"/>
                <separator name="FM2"/>
                <menu action="playmodemenu">
                  <menuitem action="repeatmenu"/>
                  <menuitem action="randommenu"/>
                  <menuitem action="consumemenu"/>
                </menu>
                <menuitem action="fullscreen_window_menu"/>
                <menuitem action="preferencemenu"/>
                <separator name="FM3"/>
                <menuitem action="quitmenu"/>
              </popup>
              <popup name="mainmenu">
                <menuitem action="addmenu"/>
                <menuitem action="replacemenu"/>
                <menu action="playaftermenu">
                  <menuitem action="add2menu"/>
                  <menuitem action="replace2menu"/>
                </menu>
                <menuitem action="newmenu"/>
                <menuitem action="editmenu"/>
                <menuitem action="removemenu"/>
                <menuitem action="clearmenu"/>
                <menuitem action="tagmenu"/>
                <menuitem action="renamemenu"/>
                <menuitem action="rmmenu"/>
                <menu action="sortmenu">
                  <menuitem action="sortbytitle"/>
                  <menuitem action="sortbyartist"/>
                  <menuitem action="sortbyalbum"/>
                  <menuitem action="sortbyfile"/>
                  <menuitem action="sortbydirfile"/>
                  <separator name="FM3"/>
                  <menuitem action="sortshuffle"/>
                  <menuitem action="sortreverse"/>
                </menu>
                <menu action="plmenu">
                  <menuitem action="savemenu"/>
                  <separator name="FM4"/>
                </menu>
                <separator name="FM1"/>
                <menuitem action="repeatmenu"/>
                <menuitem action="randommenu"/>
				<menuitem action="consumemenu"/>
                <menu action="updatemenu">
                  <menuitem action="updateselectedmenu"/>
                  <menuitem action="updatefullmenu"/>
                </menu>
                <separator name="FM2"/>
                <menu action="profilesmenu">
                </menu>
                <menuitem action="preferencemenu"/>
                <menuitem action="aboutmenu"/>
                <menuitem action="quitmenu"/>
              </popup>
              <popup name="librarymenu">
                <menuitem action="filesystemview"/>
                <menuitem action="artistview"/>
                <menuitem action="genreview"/>
                <menuitem action="albumview"/>
              </popup>
              <popup name="hidden">
                <menuitem action="centerplaylistkey"/>
              </popup>
            """

        uiDescription += '<popup name="notebookmenu">'
        uiDescription += ''.join('<menuitem action="%s"/>' % name
                     for name in self.all_tab_names)
        uiDescription += "</popup>"

        uiDescription += ''.join('<accelerator action="%s"/>' % a[0]
                     for a in keyactions + tabactions)

        uiDescription += "</ui>\n"

        # Try to connect to MPD:
        self.mpd_connect(blocking=True)
        if self.conn:
            self.status = self.mpd.status()
            self.iterate_time = self.iterate_time_when_connected
            self.songinfo = self.mpd.currentsong()
            self.artwork.update_songinfo(self.songinfo)
        elif self.config.initial_run:
            show_prefs = True

        # Realizing self.window will allow us to retrieve the theme's
        # link-color; we can then apply to it various widgets:
        try:
            self.window.realize()
            linkcolor = \
                    self.window.style_get_property("link-color").to_string()
        except:
            linkcolor = None

        # Audioscrobbler
        self.scrobbler = scrobbler.Scrobbler(self.config)
        self.scrobbler.import_module()
        self.scrobbler.init()
        self.preferences.scrobbler = self.scrobbler

        # Plug-ins imported as modules
        self.lyricwiki = lyricwiki.LyricWiki()
        self.rhapsodycovers = rhapsodycovers.RhapsodyCovers()

        # Current tab
        self.current = current.Current(
            self.config, self.mpd, self.TAB_CURRENT,
            self.on_current_button_press, self.connected,
            lambda: self.sonata_loaded, lambda: self.songinfo,
            self.update_statusbar, self.iterate_now,
            lambda: self.library.libsearchfilter_get_style(), self.add_tab)

        self.current_treeview = self.current.get_treeview()
        self.current_selection = self.current.get_selection()

        currentactions = [
            ('centerplaylistkey', None, 'Center Playlist Key', '<Ctrl>i',
             None, self.current.center_song_in_list),
            ('sortbyartist', None, _('By Artist'), None, None,
             self.current.on_sort_by_artist),
            ('sortbyalbum', None, _('By Album'), None, None,
             self.current.on_sort_by_album),
            ('sortbytitle', None, _('By Song Title'), None, None,
             self.current.on_sort_by_title),
            ('sortbyfile', None, _('By File Name'), None, None,
             self.current.on_sort_by_file),
            ('sortbydirfile', None, _('By Dir & File Name'), None, None,
             self.current.on_sort_by_dirfile),
            ('sortreverse', None, _('Reverse List'), None, None,
             self.current.on_sort_reverse),
            ]

        # Library tab
        self.library = library.Library(
            self.config, self.mpd, self.artwork, self.TAB_LIBRARY,
            self.path_to_icon('sonata-album.png'), self.settings_save,
            self.current.filtering_entry_make_red,
            self.current.filtering_entry_revert_color,
            self.current.filter_key_pressed, self.on_add_item, self.connected,
            self.on_library_button_press, self.add_tab,
            self.get_multicd_album_root_dir)

        self.library_treeview = self.library.get_treeview()
        self.library_selection = self.library.get_selection()

        libraryactions = self.library.get_libraryactions()

        # Info tab
        self.info = info.Info(self.config, self.artwork.get_info_image(),
                              linkcolor, self.on_link_click,
                              self.get_playing_song,
                              self.TAB_INFO, self.on_image_activate,
                              self.on_image_motion_cb, self.on_image_drop_cb,
                              self.album_return_artist_and_tracks,
                              self.add_tab)

        self.info_imagebox = self.info.get_info_imagebox()

        # Streams tab
        self.streams = streams.Streams(self.config, self.window,
                                       self.on_streams_button_press,
                                       self.on_add_item,
                                       self.settings_save,
                                       self.TAB_STREAMS,
                                       self.new_tab)

        self.streams_treeview = self.streams.get_treeview()
        self.streams_selection = self.streams.get_selection()

        streamsactions = [
            ('newmenu', None, _('_New...'), '<Ctrl>n', None,
             self.streams.on_streams_new),
            ('editmenu', None, _('_Edit...'), None, None,
             self.streams.on_streams_edit), ]

        # Playlists tab
        self.playlists = playlists.Playlists(self.config, self.window,
                                             self.mpd,
                                             lambda: self.UIManager,
                                             self.update_menu_visibility,
                                             self.iterate_now,
                                             self.on_add_item,
                                             self.on_playlists_button_press,
                                             self.current.get_current_songs,
                                             self.connected,
                                             self.add_selected_to_playlist,
                                             self.TAB_PLAYLISTS,
                                             self.new_tab)

        self.playlists_treeview = self.playlists.get_treeview()
        self.playlists_selection = self.playlists.get_selection()

        playlistsactions = [
            ('savemenu', None, _('_New Playlist...'), '<Ctrl><Shift>s', None,
             self.playlists.on_playlist_save),
            ('renamemenu', None, _('_Rename...'), None, None,
             self.playlists.on_playlist_rename),
            ]

        # Main app:
        self.UIManager = Gtk.UIManager()
        actionGroup = Gtk.ActionGroup('Actions')
        actionGroup.add_actions(actions)
        actionGroup.add_actions(keyactions)
        actionGroup.add_actions(tabactions)
        actionGroup.add_actions(currentactions)
        actionGroup.add_actions(libraryactions)
        actionGroup.add_actions(streamsactions)
        actionGroup.add_actions(playlistsactions)
        actionGroup.add_toggle_actions(toggle_actions)
        actionGroup.add_toggle_actions(toggle_tabactions)
        self.UIManager.insert_action_group(actionGroup, 0)
        self.UIManager.add_ui_from_string(uiDescription)
        self.populate_profiles_for_menu()
        self.window.add_accel_group(self.UIManager.get_accel_group())
        self.mainmenu = self.UIManager.get_widget('/mainmenu')
        self.randommenu = self.UIManager.get_widget('/mainmenu/randommenu')
        self.consumemenu = self.UIManager.get_widget('/mainmenu/consumemenu')
        self.repeatmenu = self.UIManager.get_widget('/mainmenu/repeatmenu')
        self.imagemenu = self.UIManager.get_widget('/imagemenu')
        self.traymenu = self.UIManager.get_widget('/traymenu')
        self.librarymenu = self.UIManager.get_widget('/librarymenu')
        self.library.set_librarymenu(self.librarymenu)
        self.notebookmenu = self.UIManager.get_widget('/notebookmenu')
        mainvbox = self.builder.get_object('main_v_box')
        tophbox = self.builder.get_object('top_h_box')

        # Autostart plugins
        for plugin in pluginsystem.get_info():
            if plugin.name in self.config.autostart_plugins:
                pluginsystem.set_enabled(plugin, True)

        # New plugins
        for plugin in pluginsystem.get_info():
            if plugin.name not in self.config.known_plugins:
                self.config.known_plugins.append(plugin.name)
                if plugin.name in consts.DEFAULT_PLUGINS:
                    self.logger.info(
                        _("Enabling new plug-in %s..." % plugin.name))
                    pluginsystem.set_enabled(plugin, True)
                else:
                    self.logger.info(_("Found new plug-in %s." % plugin.name))

        self.tray_icon = tray.TrayIcon(self.window, self.traymenu, self.traytips)

        self.albumimage = self.artwork.get_albumimage()

        self.imageeventbox = self.builder.get_object('image_event_box')
        self.imageeventbox.add(self.albumimage)
        self.imageeventbox.drag_dest_set(Gtk.DestDefaults.HIGHLIGHT |
                                         Gtk.DestDefaults.DROP,
                                         [Gtk.TargetEntry.new("text/uri-list", 0, 80),
                                          Gtk.TargetEntry.new("text/plain", 0, 80)],
                                         Gdk.DragAction.DEFAULT)
        if not self.config.show_covers:
            ui.hide(self.imageeventbox)
        topvbox = self.builder.get_object('top_v_box')
        toptophbox = self.builder.get_object('toptop_h_box')
        self.prevbutton = self.builder.get_object('prev_button')
        self.ppbutton = self.builder.get_object('playpause_button')
        self.stopbutton = self.builder.get_object('stop_button')
        self.nextbutton = self.builder.get_object('next_button')
        for mediabutton in (self.prevbutton, self.ppbutton, self.stopbutton,
                            self.nextbutton):
<<<<<<< HEAD
=======
            mediabutton.get_child().get_child().get_children()[1].set_text('')
>>>>>>> 08c4710e
            if not self.config.show_playback:
                ui.hide(mediabutton)
        self.progressbox = self.builder.get_object('progress_box')
        self.progressbar = self.builder.get_object('progress_bar')

        self.progresseventbox = self.builder.get_object('progress_event_box')
        if not self.config.show_progress:
            ui.hide(self.progressbox)
        self.volumebutton = self.builder.get_object('volume_button')
        if not self.config.show_playback:
            ui.hide(self.volumebutton)
        self.expander = self.builder.get_object('expander')
        self.expander.set_expanded(self.config.expanded)
        self.cursonglabel1 = self.builder.get_object('current_label_1')
        self.cursonglabel2 = self.builder.get_object('current_label_2')
        expanderbox = self.builder.get_object('expander_label_widget')
        self.expander.set_label_widget(expanderbox)
        self.statusbar = self.builder.get_object('main_statusbar')
        if not self.config.show_statusbar or not self.config.expanded:
            ui.hide(self.statusbar)
        if self.window_owner:
            self.window.move(self.config.x, self.config.y)
            self.window.set_size_request(270, -1)
        if not self.config.expanded:
            ui.hide(self.notebook)
            self.cursonglabel1.set_markup('<big><b>%s</b></big>' %
                                          (_('Stopped'),))
            self.cursonglabel2.set_markup('<small>%s</small>' % (_(('Click to'
                                                                   'expand'))))
            if self.window_owner:
                self.window.set_default_size(self.config.w, 1)
        else:
            self.cursonglabel1.set_markup('<big><b>%s</b></big>' % \
                                          (_('Stopped')))

            self.cursonglabel2.set_markup('<small>%s</small>' % (_(('Click to'
                                                                 'collapse'))))

            if self.window_owner:
                self.window.set_default_size(self.config.w, self.config.h)
        self.expander.set_tooltip_text(self.cursonglabel1.get_text())
        if not self.conn:
            self.progressbar.set_text(_('Not Connected'))
        elif not self.status:
            self.progressbar.set_text(_('No Read Permission'))

        # Update tab positions: XXX move to self.new_tab
        self.notebook.reorder_child(self.current.get_widgets(),
                                    self.config.current_tab_pos)
        self.notebook.reorder_child(self.library.get_widgets(),
                                    self.config.library_tab_pos)
        self.notebook.reorder_child(self.playlists.get_widgets(),
                                    self.config.playlists_tab_pos)
        self.notebook.reorder_child(self.streams.get_widgets(),
                                    self.config.streams_tab_pos)
        self.notebook.reorder_child(self.info.get_widgets(),
                                    self.config.info_tab_pos)
        self.last_tab = self.notebook_get_tab_text(self.notebook, 0)

        # Song notification window:
        outtertipbox = Gtk.VBox()
        tipbox = Gtk.HBox()

        self.trayalbumeventbox, self.trayalbumimage2 = \
                self.artwork.get_trayalbum()

        hiddenlbl = ui.label(w=2, h=-1)
        tipbox.pack_start(hiddenlbl, False, False, 0)
        tipbox.pack_start(self.trayalbumeventbox, False, False, 0)

        tipbox.pack_start(self.trayalbumimage2, False, False, 0)
        if not self.config.show_covers:
            ui.hide(self.trayalbumeventbox)
            ui.hide(self.trayalbumimage2)
        innerbox = Gtk.VBox()
        self.traycursonglabel1 = ui.label(markup=_("Playlist"), y=1)
        self.traycursonglabel2 = ui.label(markup=_("Playlist"), y=0)
        label1 = ui.label(markup='<span size="10"> </span>')
        innerbox.pack_start(label1, True, True, 0)
        innerbox.pack_start(self.traycursonglabel1, True, True, 0)
        innerbox.pack_start(self.traycursonglabel2, True, True, 0)

        self.trayprogressbar = Gtk.ProgressBar()
        self.trayprogressbar.set_pulse_step(0.05)
        self.trayprogressbar.set_ellipsize(Pango.EllipsizeMode.NONE)
        self.trayprogressbar.set_show_text(True)

        label2 = ui.label(markup='<span size="10"> </span>')
        innerbox.pack_start(label2, True, True, 0)
        innerbox.pack_start(self.trayprogressbar, False, False, 0)
        if not self.config.show_progress:
            ui.hide(self.trayprogressbar)
        label3 = ui.label(markup='<span size="10"> </span>')
        innerbox.pack_start(label3, True, True, 0)
        tipbox.pack_start(innerbox, True, True, 6)
        outtertipbox.pack_start(tipbox, False, False, 2)
        outtertipbox.show_all()
        self.traytips.add_widget(outtertipbox)
        self.tooltip_set_window_width()

        # Fullscreen cover art window
        self.fullscreen_window = self.builder.get_object("fullscreen_window")
        self.fullscreen_window.fullscreen()
        bgcolor = Gdk.RGBA()
        bgcolor.parse("black")
        self.fullscreen_window.override_background_color(Gtk.StateFlags.NORMAL,
                                                         bgcolor)
        accel_group = self.UIManager.get_accel_group()
        self.fullscreen_window.add_accel_group(accel_group)
        self.fullscreen_image = self.builder.get_object("fullscreen_image")
        self.artwork.set_fullscreenalbumimage(self.fullscreen_image)
        fullscreen_label1 = self.builder.get_object("fullscreen_label_1")
        fullscreen_label2 = self.builder.get_object("fullscreen_label_2")
        self.artwork.set_fullscreenalbumlabels((fullscreen_label1,
                                                fullscreen_label2))
        if not self.config.show_covers:
            ui.hide(self.fullscreen_image)

        # Connect to signals
        self.window.add_events(Gdk.EventMask.BUTTON_PRESS_MASK)
        self.traytips.add_events(Gdk.EventMask.BUTTON_PRESS_MASK)
        self.traytips.connect('button_press_event', self.on_traytips_press)
        self.window.connect('delete_event', self.on_delete_event)
        self.window.connect('configure_event', self.on_window_configure)
        self.window.connect('key-press-event', self.on_topwindow_keypress)
        self.imageeventbox.connect('button_press_event',
                                   self.on_image_activate)
        self.imageeventbox.connect('drag_motion', self.on_image_motion_cb)
        self.imageeventbox.connect('drag_data_received', self.on_image_drop_cb)
        self.ppbutton.connect('clicked', self.mpd_pp)
        self.stopbutton.connect('clicked', self.mpd_stop)
        self.prevbutton.connect('clicked', self.mpd_prev)
        self.nextbutton.connect('clicked', self.mpd_next)
        self.progresseventbox.connect('button_press_event',
                                      self.on_progressbar_press)
        self.progresseventbox.connect('scroll_event',
                                      self.on_progressbar_scroll)
        self.volumebutton.connect('value-changed', self.on_volume_change)
        self.expander.connect('activate', self.on_expander_activate)
        self.randommenu.connect('toggled', self.on_random_clicked)
        self.repeatmenu.connect('toggled', self.on_repeat_clicked)
        self.cursonglabel1.connect('notify::label', self.on_currsong_notify)
        self.progressbar.connect('notify::fraction',
                                 self.on_progressbar_notify_fraction)
        self.progressbar.connect('notify::text',
                                 self.on_progressbar_notify_text)
        self.mainwinhandler = self.window.connect('button_press_event',
                                                  self.on_window_click)
        self.notebook.connect('size-allocate', self.on_notebook_resize)
        self.notebook.connect('switch-page', self.on_notebook_page_change)

        self.fullscreen_window.add_events(Gdk.EventMask.BUTTON_PRESS_MASK)
        self.fullscreen_window.connect("button-press-event",
                                       self.fullscreen_cover_art_close, False)
        self.fullscreen_window.connect("key-press-event",
                                        self.fullscreen_cover_art_close, True)
        for treeview in [self.current_treeview, self.library_treeview,
                         self.playlists_treeview, self.streams_treeview]:
            treeview.connect('popup_menu', self.on_menu_popup)
        for treeviewsel in [self.current_selection, self.library_selection,
                            self.playlists_selection, self.streams_selection]:
            treeviewsel.connect('changed', self.on_treeview_selection_changed)
        for widget in [self.ppbutton, self.prevbutton, self.stopbutton,
                       self.nextbutton, self.progresseventbox, self.expander]:
            widget.connect('button_press_event', self.menu_popup)

        self.systemtray_initialize()

        # This will ensure that "Not connected" is shown in the systray tooltip
        if not self.conn:
            self.update_cursong()

        # Ensure that the systemtray icon is added here. This is really only
        # important if we're starting in hidden (minimized-to-tray) mode:
        if self.window_owner and self.config.withdrawn:
            while Gtk.events_pending():
                Gtk.main_iteration()

        dbus.init_gnome_mediakeys(self.mpd_pp, self.mpd_stop, self.mpd_prev,
                                  self.mpd_next)

        # XXX find new multimedia key library here, in case we don't have gnome!
        #if not dbus.using_gnome_mediakeys():
        #    pass

        # Set up current view
        self.currentdata = self.current.get_model()

        # Initialize playlist data and widget
        self.playlistsdata = self.playlists.get_model()

        # Initialize streams data and widget
        self.streamsdata = self.streams.get_model()

        # Initialize library data and widget
        self.librarydata = self.library.get_model()
        self.artwork.library_artwork_init(self.librarydata,
                                          consts.LIB_COVER_SIZE)

        if self.window_owner:
            icon = self.window.render_icon('sonata', Gtk.IconSize.DIALOG)
            self.window.set_icon(icon)

        self.streams.populate()

        self.iterate_now()
        if self.window_owner:
            if self.config.withdrawn:
                if self.tray_icon.is_visible():
                    ui.hide(self.window)
        self.window.show_all()

        # Ensure that button images are displayed despite GTK+ theme
        self.window.get_settings().set_property("gtk-button-images", True)

        if self.config.update_on_start:
            self.on_updatedb(None)

        self.notebook.set_no_show_all(False)
        self.window.set_no_show_all(False)

        if show_prefs:
            self.on_prefs(None)

        self.config.initial_run = False

        # Ensure that sonata is loaded before we display the notif window
        self.sonata_loaded = True
        self.on_currsong_notify()
        self.current.center_song_in_list()

        gc.disable()

        GObject.idle_add(self.header_save_column_widths)

        pluginsystem.notify_of('tab_construct',
                       self.on_enable_tab,
                       self.on_disable_tab)

    ### Tab system:

    def on_enable_tab(self, _plugin, tab):
        self.plugintabs[tab] = self.add_tab(*tab())

    def on_disable_tab(self, _plugin, tab):
        self.notebook.remove(self.plugintabs.pop(tab))

    def add_tab(self, page, label_widget, text, focus):
        label_widget.show_all()
        label_widget.connect("button_press_event", self.on_tab_click)

        self.notebook.append_page(page, label_widget)
        if (text in self.tabname2id and
            not getattr(self.config,
                self.tabname2id[text] + '_tab_visible')):
            ui.hide(page)

        self.notebook.set_tab_reorderable(page, True)
        if self.config.tabs_expanded:
            self.notebook.set_tab_label_packing(page, True, True,
                                                Gtk.PACK_START)

        self.tabname2tab[text] = page
        self.tabname2focus[text] = focus

    def new_tab(self, page, stock, text, focus):
        # create the "ear" of the tab:
        hbox = Gtk.HBox()
        hbox.pack_start(ui.image(stock=stock), False, False, 2)
        hbox.pack_start(ui.label(text=text), False, False, 2)
        evbox = ui.eventbox(add=hbox)
        evbox.show_all()

        evbox.connect("button_press_event", self.on_tab_click)

        # create the actual tab:
        self.notebook.append_page(page, evbox)

        if (text in self.tabname2id and
            not getattr(self.config,
                self.tabname2id[text] + '_tab_visible')):
            ui.hide(page)

        self.notebook.set_tab_reorderable(page, True)
        if self.config.tabs_expanded:
            self.notebook.set_tab_label_packing(page, True, True,
                                                Gtk.PACK_START)

        self.tabname2tab[text] = page
        self.tabname2focus[text] = focus

        return page

    def connected(self):
        ### "Model, logic":
        return self.conn

    def status_is_play_or_pause(self):
        return (self.conn and self.status and
            self.status.get('state', None) in ['play', 'pause'])

    def get_playing_song(self):
        if self.status_is_play_or_pause() and self.songinfo:
            return self.songinfo
        return None

    def playing_song_change(self):
        self.artwork.artwork_update()
        for _plugin, cb in pluginsystem.get('playing_song_observers'):
            cb(self.get_playing_song())

    def get_current_song_text(self):
        return (self.cursonglabel1.get_text(), self.cursonglabel2.get_text())

    def set_allow_art_search(self):
        self.allow_art_search = True

    def gnome_session_management(self):
        ### XXX The rest:
        try:
            import gnome
            import gnome.ui
            # Code thanks to quodlibet:

            # XXX gnome.init sets process name, locale...
            gnome.init("sonata", version)

            misc.setlocale()

            client = gnome.ui.master_client()
            client.set_restart_style(gnome.ui.RESTART_IF_RUNNING)
            command = os.path.normpath(os.path.join(os.getcwd(), sys.argv[0]))
            try:
                client.set_restart_command([command] + sys.argv[1:])
            except TypeError:
                # Fedora systems have a broken gnome-python wrapper for
                # this function.
                # http://www.sacredchao.net/quodlibet/ticket/591
                # http://trac.gajim.org/ticket/929
                client.set_restart_command(len(sys.argv),
                                           [command] + sys.argv[1:])
            client.connect('die', Gtk.main_quit)
        except:
            pass

    def populate_profiles_for_menu(self):
        host, port, _password = misc.mpd_env_vars()
        if self.merge_id:
            self.UIManager.remove_ui(self.merge_id)
        if self.actionGroupProfiles:
            self.UIManager.remove_action_group(self.actionGroupProfiles)
        self.actionGroupProfiles = Gtk.ActionGroup('MPDProfiles')
        self.UIManager.ensure_update()

        profile_names = [_("MPD_HOST/PORT")] if host \
                or port else self.config.profile_names

        actions = [
            (str(i),
             None,
             "[%d] %s" % (i + 1, ui.quote_label(name)),
             None,
             None,
             i)
            for i, name in enumerate(profile_names)]
        actions.append((
            'disconnect',
            Gtk.STOCK_DISCONNECT,
            _('Disconnect'),
            None,
            None,
            len(self.config.profile_names)))

        active_radio = 0 if host or port else self.config.profile_num
        if not self.conn:
            active_radio = len(self.config.profile_names)
        self.actionGroupProfiles.add_radio_actions(actions, active_radio,
                                                   self.on_profiles_click)
        uiDescription = """
            <ui>
              <popup name="mainmenu">
                  <menu action="profilesmenu">
            """
        uiDescription += "".join(
            '<menuitem action=\"%s\" position="top"/>' % action[0]
            for action in reversed(actions))
        uiDescription += """</menu></popup></ui>"""
        self.merge_id = self.UIManager.add_ui_from_string(uiDescription)
        self.UIManager.insert_action_group(self.actionGroupProfiles, 0)
        self.UIManager.get_widget('/hidden').set_property('visible', False)

    def on_profiles_click(self, _radioaction, profile):
        if self.skip_on_profiles_click:
            return
        if profile.get_name() == 'disconnect':
            self.on_disconnectkey_pressed(None)
        else:
            # Clear sonata before we try to connect:
            self.mpd_disconnect()
            self.iterate_now()
            # Now connect to new profile:
            self.config.profile_num = profile.get_current_value()
            self.on_connectkey_pressed(None)

    def mpd_connect(self, blocking=False, force=False):
        if blocking:
            self._mpd_connect(blocking, force)
        else:
            thread = threading.Thread(target=self._mpd_connect,
                                      args=(blocking, force))
            thread.daemon = True
            thread.start()

    def _mpd_connect(self, _blocking, force):
        if self.trying_connection:
            return
        self.trying_connection = True
        if self.user_connect or force:
            host, port, password = misc.mpd_env_vars()
            if not host:
                host = self.config.host[self.config.profile_num]
            if not port:
                port = self.config.port[self.config.profile_num]
            if not password:
                password = self.config.password[self.config.profile_num]
            self.mpd.connect(host, port)
            if len(password) > 0:
                self.mpd.password(password)
            test = self.mpd.status()
            if test:
                self.conn = True
            else:
                self.conn = False
        else:
            self.conn = False
        if not self.conn:
            self.status = None
            self.songinfo = None
            if self.artwork is not None:
                self.artwork.update_songinfo(self.songinfo)

            self.iterate_time = self.iterate_time_when_disconnected_or_stopped
        self.trying_connection = False

    def mpd_disconnect(self):
        if self.conn:
            self.mpd.close()
            self.mpd.disconnect()
            self.conn = False

    def on_connectkey_pressed(self, _event=None):
        self.user_connect = True
        # Update selected radio button in menu:
        self.skip_on_profiles_click = True
        host, port, _password = misc.mpd_env_vars()
        index = str(0 if host or port else self.config.profile_num)
        self.actionGroupProfiles.get_action(index).activate()
        self.skip_on_profiles_click = False
        # Connect:
        self.mpd_connect(force=True)
        self.iterate_now()

    def on_disconnectkey_pressed(self, _event):
        self.user_connect = False
        # Update selected radio button in menu:
        self.skip_on_profiles_click = True
        self.actionGroupProfiles.get_action('disconnect').activate()
        self.skip_on_profiles_click = False
        # Disconnect:
        self.mpd_disconnect()

    def update_status(self):
        try:
            if not self.conn:
                self.mpd_connect()
            if self.conn:
                self.iterate_time = self.iterate_time_when_connected
                self.status = self.mpd.status()
                if self.status:
                    if self.status['state'] == 'stop':
                        self.iterate_time = \
                                self.iterate_time_when_disconnected_or_stopped
                    self.songinfo = self.mpd.currentsong()
                    self.artwork.update_songinfo(self.songinfo)
                    if not self.last_repeat \
                       or self.last_repeat != self.status['repeat']:
                        self.repeatmenu.set_active(
                            self.status['repeat'] == '1')
                    if not self.last_random \
                       or self.last_random != self.status['random']:
                        self.randommenu.set_active(
                            self.status['random'] == '1')
                    if not self.last_consume or self.last_consume != self.status['consume']:
                        self.consumemenu.set_active(self.status['consume'] == '1')
                    if self.status['xfade'] == '0':
                        self.config.xfade_enabled = False
                    else:
                        self.config.xfade_enabled = True
                        self.config.xfade = int(self.status['xfade'])
                        if self.config.xfade > 30:
                            self.config.xfade = 30
                    self.last_repeat = self.status['repeat']
                    self.last_random = self.status['random']
                    self.last_consume = self.status['consume']
                    return
        except:
            pass
        self.prevstatus = self.status
        self.prevsonginfo = self.songinfo
        self.conn = False
        self.status = None
        self.songinfo = None
        self.artwork.update_songinfo(self.songinfo)

    def iterate(self):
        self.update_status()
        self.info_update(False)

        # XXX: this is subject to race condition, since self.conn can be
        # changed in another thread:
        # 1. self.conn == self.prevconn (stable state)
        # 2. This if is tested and self.handle_change_conn is not called
        # 3. The connection thread updates self.conn
        # 4. self.prevconn = self.conn and we never get into the connected
        # state (or maybe throught another way, but well).
        if self.conn != self.prevconn:
            self.handle_change_conn()
        if self.status != self.prevstatus:
            self.handle_change_status()
        if self.songinfo != self.prevsonginfo:
            self.handle_change_song()

        self.prevconn = self.conn
        self.prevstatus = self.status
        self.prevsonginfo = self.songinfo

        # Repeat ad infitum..
        self.iterate_handler = GObject.timeout_add(self.iterate_time,
                                                   self.iterate)

        if self.config.show_trayicon:
            if self.tray_icon.is_available() and \
               not self.tray_icon.is_visible():
                # Systemtray appears, add icon
                self.systemtray_initialize()
            elif not self.tray_icon.is_available() and self.config.withdrawn:
                # Systemtray gone, unwithdraw app
                self.withdraw_app_undo()

        if self.call_gc_collect:
            gc.collect()
            self.call_gc_collect = False

    def schedule_gc_collect(self):
        self.call_gc_collect = True

    def iterate_stop(self):
        try:
            GObject.source_remove(self.iterate_handler)
        except:
            pass

    def iterate_now(self):
        # Since self.iterate_time_when_connected has been
        # slowed down to 500ms, we'll call self.iterate_now()
        # whenever the user performs an action that requires
        # updating the client
        self.iterate_stop()
        self.iterate()

    def on_topwindow_keypress(self, _widget, event):
        shortcut = Gtk.accelerator_name(event.keyval, event.get_state())
        shortcut = shortcut.replace("<Mod2>", "")
        # These shortcuts were moved here so that they don't interfere with
        # searching the library
        if shortcut == 'BackSpace' and self.current_tab == self.TAB_LIBRARY:
            return self.library.library_browse_parent(None)
        elif shortcut == 'Escape':
            if self.current_tab == self.TAB_LIBRARY \
               and self.library.search_visible():
                self.library.on_search_end(None)
            elif self.current_tab == self.TAB_CURRENT \
                    and self.current.filterbox_visible:
                self.current.searchfilter_toggle(None)
            elif self.config.minimize_to_systray and \
                    self.tray_icon.is_visible():
                self.withdraw_app()
            return
        elif shortcut == 'Delete':
            self.on_remove(None)
        if self.current_tab == self.TAB_CURRENT:
            if event.get_state() & (Gdk.ModifierType.CONTROL_MASK | Gdk.ModifierType.MOD1_MASK):
                return

            # XXX this isn't the right thing with GTK input methods:
            text = chr(Gdk.keyval_to_unicode(event.keyval))

            # We only want to toggle open the filterbar if the key press
            # is actual text! This will ensure that we skip, e.g., F5, Alt,
            # Ctrl, ...
            if text != "\x00" and text.strip():
                if not self.current.filterbox_visible:
                    if text != "/":
                        self.current.searchfilter_toggle(None, text)
                    else:
                        self.current.searchfilter_toggle(None)

    def settings_load(self):
        self.config.settings_load_real()

    def settings_save(self):
        self.header_save_column_widths()

        self.config.current_tab_pos = self.notebook_get_tab_num(
            self.notebook, self.TAB_CURRENT)
        self.config.library_tab_pos = self.notebook_get_tab_num(
            self.notebook, self.TAB_LIBRARY)
        self.config.playlists_tab_pos = self.notebook_get_tab_num(
            self.notebook, self.TAB_PLAYLISTS)
        self.config.streams_tab_pos = self.notebook_get_tab_num(
            self.notebook, self.TAB_STREAMS)
        self.config.info_tab_pos = self.notebook_get_tab_num(self.notebook,
                                                             self.TAB_INFO)

        autostart_plugins = []
        for plugin in pluginsystem.plugin_infos:
            if plugin._enabled:
                autostart_plugins.append(plugin.name)
        self.config.autostart_plugins = autostart_plugins

        self.config.settings_save_real()

    def handle_change_conn(self):
        if not self.conn:
            for mediabutton in (self.ppbutton, self.stopbutton,
                                self.prevbutton, self.nextbutton,
                                self.volumebutton):
                mediabutton.set_property('sensitive', False)
            self.currentdata.clear()
            if self.current_treeview.get_model():
                self.current_treeview.get_model().clear()
            self.tray_icon.update_icon(self.path_to_icon('sonata_disconnect.png'))
            self.info_update(True)
            if self.current.filterbox_visible:
                GObject.idle_add(self.current.searchfilter_toggle, None)
            if self.library.search_visible():
                self.library.on_search_end(None)
            self.handle_change_song()
            self.handle_change_status()
        else:
            for mediabutton in (self.ppbutton, self.stopbutton,
                                self.prevbutton, self.nextbutton,
                                self.volumebutton):
                mediabutton.set_property('sensitive', True)
            if self.sonata_loaded:
                self.library.library_browse(root=SongRecord(path="/"))
            self.playlists.populate()
            self.streams.populate()
            self.on_notebook_page_change(self.notebook, 0,
                                         self.notebook.get_current_page())

    def info_update(self, update_all):
        playing_or_paused = self.status_is_play_or_pause()
        newbitrate = None
        if self.status:
            newbitrate = self.status.get('bitrate', '')
        if newbitrate:
            newbitrate += " kbps"
        self.info.update(playing_or_paused, newbitrate, self.songinfo,
                 update_all)

    def on_treeview_selection_changed(self, treeselection):
        self.update_menu_visibility()
        if treeselection == self.current.get_selection():
            # User previously clicked inside group of selected rows, re-select
            # rows so it doesn't look like anything changed:
            if self.current.sel_rows:
                for row in self.current.sel_rows:
                    treeselection.select_path(row)
        # Update lib artwork
        self.library.on_library_scrolled(None, None)

    def on_library_button_press(self, widget, event):
        if self.on_button_press(widget, event, False):
            return True

    def on_current_button_press(self, widget, event):
        if self.on_button_press(widget, event, True):
            return True

    def on_playlists_button_press(self, widget, event):
        if self.on_button_press(widget, event, False):
            return True

    def on_streams_button_press(self, widget, event):
        if self.on_button_press(widget, event, False):
            return True

    def on_button_press(self, widget, event, widget_is_current):
        ctrl_press = (event.get_state() & Gdk.ModifierType.CONTROL_MASK)
        self.current.sel_rows = None
        if event.button == 1 and widget_is_current and not ctrl_press:
            # If the user clicked inside a group of rows that were already
            # selected, we need to retain the selected rows in case the user
            # wants to DND the group of rows. If they release the mouse without
            # first moving it, then we revert to the single selected row.
            # This is similar to the behavior found in thunar.
            try:
                path, _col, _x, _y = widget.get_path_at_pos(int(event.x),
                                                            int(event.y))
                if widget.get_selection().path_is_selected(path):
                    self.current.sel_rows = \
                            widget.get_selection().get_selected_rows()[1]
            except:
                pass
        elif event.button == 3:
            self.update_menu_visibility()
            # Calling the popup in idle_add is important. It allows the menu
            # items to have been shown/hidden before the menu is popped up.
            # Otherwise, if the menu pops up too quickly, it can result in
            # automatically clicking menu items for the user!
            GObject.idle_add(self.mainmenu.popup, None, None, None,
                             None, event.button, event.time)
            # Don't change the selection for a right-click. This
            # will allow the user to select multiple rows and then
            # right-click (instead of right-clicking and having
            # the current selection change to the current row)
            if widget.get_selection().count_selected_rows() > 1:
                return True

    def on_add_item_play(self, widget):
        self.on_add_item(widget, True)

    def on_add_item(self, _widget, play_after=False):
        if self.conn:
            if play_after and self.status:
                playid = self.status['playlistlength']
            if self.current_tab == self.TAB_LIBRARY:
                items = self.library.get_path_child_filenames(True)
                self.mpd.command_list_ok_begin()
                for item in items:
                    self.mpd.add(item)
                self.mpd.command_list_end()
            elif self.current_tab == self.TAB_PLAYLISTS:
                model, selected = self.playlists_selection.get_selected_rows()
                for path in selected:
                    self.mpd.load(
                              misc.unescape_html(
                                  model.get_value(model.get_iter(path), 1)))
            elif self.current_tab == self.TAB_STREAMS:
                model, selected = self.streams_selection.get_selected_rows()
                for path in selected:
                    item = model.get_value(model.get_iter(path), 2)
                    self.stream_parse_and_add(item)
            self.iterate_now()
            if play_after:
                if self.status['random'] == '1':
                    # If we are in random mode, we want to play a random song
                    # instead:
                    self.mpd.play()
                else:
                    self.mpd.play(int(playid))

    def add_selected_to_playlist(self, plname):
        if self.current_tab == self.TAB_LIBRARY:
            songs = self.library.get_path_child_filenames(True)
        elif self.current_tab == self.TAB_CURRENT:
            songs = self.current.get_selected_filenames(0)
        else:
            raise Exception("This tab doesn't support playlists")

        self.mpd.command_list_ok_begin()
        for song in songs:
            self.mpd.playlistadd(plname, song)
        self.mpd.command_list_end()

    def stream_parse_and_add(self, item):
        # We need to do different things depending on if this is
        # a normal stream, pls, m3u, etc..
        # Note that we will only download the first 4000 bytes
        while Gtk.events_pending():
            Gtk.main_iteration()
        f = None
        try:
            request = urllib.request.Request(item)
            opener = urllib.request.build_opener()
            f = opener.open(request).read(4000)
        except:
            try:
                request = urllib.request.Request("http://" + item)
                opener = urllib.request.build_opener()
                f = opener.open(request).read(4000)
            except:
                try:
                    request = urllib.request.Request("file://" + item)
                    opener = urllib.request.build_opener()
                    f = opener.open(request).read(4000)
                except:
                    pass
        while Gtk.events_pending():
            Gtk.main_iteration()
        if f:
            if misc.is_binary(f):
                # Binary file, just add it:
                self.mpd.add(item)
            else:
                if "[playlist]" in f:
                    # pls:
                    self.stream_parse_pls(f)
                elif "#EXTM3U" in f:
                    # extended m3u:
                    self.stream_parse_m3u(f)
                elif "http://" in f:
                    # m3u or generic list:
                    self.stream_parse_m3u(f)
                else:
                    # Something else..
                    self.mpd.add(item)
        else:
            # Hopefully just a regular stream, try to add it:
            self.mpd.add(item)

    def stream_parse_pls(self, f):
        lines = f.split("\n")
        for line in lines:
            line = line.replace('\r', '')
            delim = line.find("=") + 1
            if delim > 0:
                line = line[delim:]
                if len(line) > 7 and line[0:7] == 'http://':
                    self.mpd.add(line)
                elif len(line) > 6 and line[0:6] == 'ftp://':
                    self.mpd.add(line)

    def stream_parse_m3u(self, f):
        lines = f.split("\n")
        for line in lines:
            line = line.replace('\r', '')
            if len(line) > 7 and line[0:7] == 'http://':
                self.mpd.add(line)
            elif len(line) > 6 and line[0:6] == 'ftp://':
                self.mpd.add(line)

    def on_replace_item_play(self, widget):
        self.on_replace_item(widget, True)

    def on_replace_item(self, widget, play_after=False):
        if self.status and self.status['state'] == 'play':
            play_after = True
        # Only clear if an item is selected:
        if self.current_tab == self.TAB_LIBRARY:
            num_selected = self.library_selection.count_selected_rows()
        elif self.current_tab == self.TAB_PLAYLISTS:
            num_selected = self.playlists_selection.count_selected_rows()
        elif self.current_tab == self.TAB_STREAMS:
            num_selected = self.streams_selection.count_selected_rows()
        else:
            return
        if num_selected == 0:
            return
        self.mpd_clear(None)
        self.on_add_item(widget, play_after)
        self.iterate_now()

    def menu_position(self, _menu):
        if self.config.expanded:
            _x, y, width, _height = self.current_treeview.get_allocation()
            # Find first selected visible row and popup the menu
            # from there
            if self.current_tab == self.TAB_CURRENT:
                widget = self.current_treeview
                column = self.current.columns[0]
            elif self.current_tab == self.TAB_LIBRARY:
                widget = self.library_treeview
                column = self.library.librarycolumn
            elif self.current_tab == self.TAB_PLAYLISTS:
                widget = self.playlists_treeview
                column = self.playlists.playlistscolumn
            elif self.current_tab == self.TAB_STREAMS:
                widget = self.streams_treeview
                column = self.streams.streamscolumn
            rows = widget.get_selection().get_selected_rows()[1]
            visible_rect = widget.get_visible_rect()
            row_y = 0
            for row in rows:
                row_rect = widget.get_background_area(row, column)
                if row_rect.y + row_rect.height <= visible_rect.height \
                   and row_rect.y >= 0:
                    row_y = row_rect.y + 30
                    break
            return (self.config.x + width - 150, self.config.y + y + row_y,
                    True)
        else:
            return (self.config.x + 250, self.config.y + 80, True)

    def handle_change_status(self):
        # Called when one of the following items are changed:
        #  1. Current playlist (song added, removed, etc)
        #  2. Repeat/random/xfade/volume
        #  3. Currently selected song in playlist
        #  4. Status (playing/paused/stopped)
        if self.status is None:
            # clean up and bail out
            self.update_progressbar()
            self.update_cursong()
            self.update_wintitle()
            self.playing_song_change()
            self.update_statusbar()
            if not self.conn:
                self.librarydata.clear()
                self.playlistsdata.clear()
                self.streamsdata.clear()
            return

        # Display current playlist
        if self.prevstatus is None \
           or self.prevstatus['playlist'] != self.status['playlist']:
            prevstatus_playlist = None
            if self.prevstatus:
                prevstatus_playlist = self.prevstatus['playlist']
            self.current.current_update(prevstatus_playlist,
                                        self.status['playlistlength'])

        # Update progress frequently if we're playing
        if self.status_is_play_or_pause():
            self.update_progressbar()

        # If elapsed time is shown in the window title, we need to update
        # more often:
        if "%E" in self.config.titleformat:
            self.update_wintitle()

        # If state changes
        if self.prevstatus is None \
           or self.prevstatus['state'] != self.status['state']:

            self.album_get_artist()

            # Update progressbar if the state changes too
            self.update_progressbar()
            self.update_cursong()
            self.update_wintitle()
            self.info_update(True)
            if self.status['state'] == 'stop':
                self.ppbutton.set_image(ui.image(
                    stock=Gtk.STOCK_MEDIA_PLAY,
                    stocksize=Gtk.IconSize.BUTTON))
                child = self.ppbutton.get_child().get_child().get_children()
                child[1].set_text('')
                self.UIManager.get_widget('/traymenu/playmenu').show()
                self.UIManager.get_widget('/traymenu/pausemenu').hide()
                self.tray_icon.update_icon(self.path_to_icon('sonata.png'))
            elif self.status['state'] == 'pause':
                self.ppbutton.set_image(ui.image(
                    stock=Gtk.STOCK_MEDIA_PLAY,
                    stocksize=Gtk.IconSize.BUTTON))
                self.UIManager.get_widget('/traymenu/playmenu').show()
                self.UIManager.get_widget('/traymenu/pausemenu').hide()
                self.tray_icon.update_icon(self.path_to_icon('sonata_pause.png'))
            elif self.status['state'] == 'play':
                self.ppbutton.set_image(ui.image(
                    stock=Gtk.STOCK_MEDIA_PAUSE,
                    stocksize=Gtk.IconSize.BUTTON))
                self.UIManager.get_widget('/traymenu/playmenu').hide()
                self.UIManager.get_widget('/traymenu/pausemenu').show()
                if self.prevstatus != None:
                    if self.prevstatus['state'] == 'pause':
                        # Forces the notification to popup if specified
                        self.on_currsong_notify()
                self.tray_icon.update_icon(self.path_to_icon('sonata_play.png'))

            self.playing_song_change()
            if self.status_is_play_or_pause():
                self.current.center_song_in_list()

        if self.prevstatus is None \
           or self.status['volume'] != self.prevstatus['volume']:
            self.volumebutton.set_value(int(self.status['volume']))

        if self.conn:
            if mpdh.mpd_is_updating(self.status):
                # MPD library is being updated
                self.update_statusbar(True)
            elif self.prevstatus is None \
                    or mpdh.mpd_is_updating(self.prevstatus) \
                    != mpdh.mpd_is_updating(self.status):
                if not mpdh.mpd_is_updating(self.status):
                    # Done updating, refresh interface
                    self.mpd_updated_db()
            elif self.mpd_update_queued:
                # If the update happens too quickly, we won't catch it in
                # our polling. So let's force an update of the interface:
                self.mpd_updated_db()
        self.mpd_update_queued = False

        if self.config.as_enabled:
            if self.prevstatus:
                prevstate = self.prevstatus['state']
            else:
                prevstate = 'stop'
            if self.status:
                state = self.status['state']
            else:
                state = 'stop'

            if state in ('play', 'pause'):
                mpd_time_now = self.status['time']
                self.scrobbler.handle_change_status(state, prevstate,
                                                    self.prevsonginfo,
                                                    self.songinfo,
                                                    mpd_time_now)
            elif state == 'stop':
                self.scrobbler.handle_change_status(state, prevstate,
                                                    self.prevsonginfo)

    def mpd_updated_db(self):
        self.library.view_caches_reset()
        self.update_statusbar(False)
        # We need to make sure that we update the artist in case tags
        # have changed:
        self.album_reset_artist()
        self.album_get_artist()
        # Now update the library and playlist tabs
        if self.library.search_visible():
            self.library.on_library_search_combo_change()
        else:
            self.library.library_browse(root=self.config.wd)
        self.playlists.populate()
        # Update info if it's visible:
        self.info_update(True)
        return False

    def album_get_artist(self):
        if self.songinfo and 'album' in self.songinfo:
            self.album_return_artist_name()
        elif self.songinfo and 'artist' in self.songinfo:
            self.album_current_artist = [self.songinfo,
                                         mpdh.get(self.songinfo, 'artist')]
        else:
            self.album_current_artist = [self.songinfo, ""]

    def handle_change_song(self):
        # Called when one of the following items are changed for the current
        # mpd song in the playlist:
        #  1. Song tags or filename (e.g. if tags are edited)
        #  2. Position in playlist (e.g. if playlist is sorted)
        # Note that the song does not have to be playing; it can reflect the
        # next song that will be played.
        self.current.unbold_boldrow(self.current.prev_boldrow)

        if self.status and 'song' in self.status:
            row = int(self.status['song'])
            self.current.boldrow(row)
            if self.songinfo:
                if not self.prevsonginfo or mpdh.get(self.songinfo, 'id') \
                   != mpdh.get(self.prevsonginfo, 'id'):
                    self.current.center_song_in_list()
            self.current.prev_boldrow = row

        self.album_get_artist()

        self.update_cursong()
        self.update_wintitle()
        self.playing_song_change()
        self.info_update(True)

    def update_progressbar(self):
        if self.status_is_play_or_pause():
            at, length = [float(c) for c in self.status['time'].split(':')]
            try:
                newfrac = at / length
            except:
                newfrac = 0
        else:
            newfrac = 0
        if not self.last_progress_frac or self.last_progress_frac != newfrac:
            if newfrac >= 0 and newfrac <= 1:
                self.progressbar.set_fraction(newfrac)
        if self.conn:
            if self.status_is_play_or_pause():
                at, length = [int(c) for c in self.status['time'].split(':')]
                at_time = misc.convert_time(at)
                try:
                    time = misc.convert_time(mpdh.get(self.songinfo,
                                                      'time', 0, True))
                    newtime = at_time + " / " + time
                except:
                    newtime = at_time
            elif self.status:
                newtime = ' '
            else:
                newtime = _('No Read Permission')
        else:
            newtime = _('Not Connected')
        if not self.last_progress_text or self.last_progress_text != newtime:
            self.progressbar.set_text(newtime)

    def update_statusbar(self, updatingdb=False):
        if self.config.show_statusbar:
            if self.conn and self.status:
                days = None
                hours, mins, _ = misc.convert_time_raw(self.current.total_time)
                # Show text:
                songs_text = ngettext('song', 'songs',
                                      int(self.status['playlistlength']))
                songs_string = "{} {}".format(self.status['playlistlength'],
                                              songs_text)
                if hours >= 24:
                    days = int(hours / 24)
                    hours = hours - (days * 24)
                if days:
                    days_text = ngettext('day', 'days', days)
                    days_string = "{} {}".format(days, days_text)
                if hours:
                    hours_text = ngettext('hour', 'hours', hours)
                    hours_string = "{} {}".format(hours, hours_text)
                if mins:
                    mins_text = ngettext('minute', 'minutes', mins)
                    mins_string = "{} {}".format(mins, mins_text)
                time_parts = (days_string, hours_string, mins_string)
                time_string = ', '.join([part for part in time_parts if part])
                if float(self.status['playlistlength']) > 0:
                    status_text = "{}: {}".format(songs_string, time_string)
                else:
                    status_text = ''
                if updatingdb:
                    update_string = _(('(updating mpd)'))
                    status_text = "{}: {}".format(status_text, update_string)
            else:
                status_text = ''
            if status_text != self.last_status_text:
                self.statusbar.push(self.statusbar.get_context_id(''),
                                    status_text)
                self.last_status_text = status_text

    def update_cursong(self):
        if self.status_is_play_or_pause():
            # We must show the trayprogressbar and trayalbumeventbox
            # before changing self.cursonglabel (and consequently calling
            # self.on_currsong_notify()) in order to ensure that the
            # notification popup will have the correct height when being
            # displayed for the first time after a stopped state.
            if self.config.show_progress:
                self.trayprogressbar.show()
            self.traycursonglabel2.show()
            if self.config.show_covers:
                self.trayalbumeventbox.show()
                self.trayalbumimage2.show()

            for label in (self.cursonglabel1, self.cursonglabel2,
                          self.traycursonglabel1, self.traycursonglabel2):
                label.set_ellipsize(Pango.EllipsizeMode.END)


            if len(self.config.currsongformat1) > 0:
                newlabel1 = ('<big><b>%s </b></big>' %
                         formatting.parse(
                        self.config.currsongformat1,
                        self.songinfo, True))
            else:
                newlabel1 = '<big><b> </b></big>'
            if len(self.config.currsongformat2) > 0:
                newlabel2 = ('<small>%s </small>' %
                         formatting.parse(
                        self.config.currsongformat2,
                        self.songinfo, True))
            else:
                newlabel2 = '<small> </small>'
            if newlabel1 != self.cursonglabel1.get_label():
                self.cursonglabel1.set_markup(newlabel1)
            if newlabel2 != self.cursonglabel2.get_label():
                self.cursonglabel2.set_markup(newlabel2)
            if newlabel1 != self.traycursonglabel1.get_label():
                self.traycursonglabel1.set_markup(newlabel1)
            if newlabel2 != self.traycursonglabel2.get_label():
                self.traycursonglabel2.set_markup(newlabel2)
            self.expander.set_tooltip_text('%s\n%s' % \
                                           (self.cursonglabel1.get_text(),
                                            self.cursonglabel2.get_text(),))
        else:
            for label in (self.cursonglabel1, self.cursonglabel2,
                          self.traycursonglabel1, self.cursonglabel2):
                label.set_ellipsize(Pango.EllipsizeMode.NONE)

            self.cursonglabel1.set_markup('<big><b>%s</b></big>' % \
                                          (_('Stopped'),))
            if self.config.expanded:
                self.cursonglabel2.set_markup('<small>%s</small>' % \
                                              (_('Click to collapse'),))
            else:
                self.cursonglabel2.set_markup('<small>%s</small>' % \
                                              _('Click to expand'))
            self.expander.set_tooltip_text(self.cursonglabel1.get_text())
            if not self.conn:
                self.traycursonglabel1.set_label(_('Not Connected'))
            elif not self.status:
                self.traycursonglabel1.set_label(_('No Read Permission'))
            else:
                self.traycursonglabel1.set_label(_('Stopped'))
            self.trayprogressbar.hide()
            self.trayalbumeventbox.hide()
            self.trayalbumimage2.hide()
            self.traycursonglabel2.hide()
        self.update_infofile()

    def update_wintitle(self):
        if self.window_owner:
            if self.status_is_play_or_pause():
                newtitle = formatting.parse(
                    self.config.titleformat, self.songinfo,
                    False, True,
                    self.status.get('time', None))
            else:
                newtitle = '[Sonata]'
            if not self.last_title or self.last_title != newtitle:
                self.window.set_property('title', newtitle)
                self.last_title = newtitle

    def tooltip_set_window_width(self):
        screen = self.window.get_screen()
        _pscreen, px, py, _mods = screen.get_display().get_pointer()
        monitor_num = screen.get_monitor_at_point(px, py)
        monitor = screen.get_monitor_geometry(monitor_num)
        self.notification_width = int(monitor.width * 0.30)
        if self.notification_width > consts.NOTIFICATION_WIDTH_MAX:
            self.notification_width = consts.NOTIFICATION_WIDTH_MAX
        elif self.notification_width < consts.NOTIFICATION_WIDTH_MIN:
            self.notification_width = consts.NOTIFICATION_WIDTH_MIN

    def on_currsong_notify(self, _foo=None, _bar=None, force_popup=False):
        if self.fullscreen_window.get_property('visible'):
            return
        if self.sonata_loaded:
            if self.status_is_play_or_pause():
                if self.config.show_covers:
                    self.traytips.set_size_request(self.notification_width, -1)
                else:
                    self.traytips.set_size_request(
                        self.notification_width - 100, -1)
            else:
                self.traytips.set_size_request(-1, -1)
            if self.config.show_notification or force_popup:
                try:
                    GObject.source_remove(self.traytips.notif_handler)
                except:
                    pass
                if self.status_is_play_or_pause():
                    try:
                        self.traytips.notifications_location = \
                                self.config.traytips_notifications_location
                        self.traytips.use_notifications_location = True
                        if self.tray_icon.is_visible():
                            self.traytips._real_display(self.tray_icon)
                        else:
                            self.traytips._real_display(None)
                        if self.config.popup_option != len(self.popuptimes)-1:
                            if force_popup and \
                               not self.config.show_notification:
                                # Used -p argument and notification is disabled
                                # in player; default to 3 seconds
                                timeout = 3000
                            else:
                                timeout = \
                                        int(self.popuptimes[
                                            self.config.popup_option]) * 1000
                            self.traytips.notif_handler = \
                                    GObject.timeout_add(timeout,
                                                        self.traytips.hide)
                        else:
                            # -1 indicates that the timeout should be forever.
                            # We don't want to pass None, because then Sonata
                            # would think that there is no current notification
                            self.traytips.notif_handler = -1
                    except:
                        pass
                else:
                    self.traytips.hide()
            elif self.traytips.get_property('visible'):
                self.traytips._real_display(self.tray_icon)

    def on_progressbar_notify_fraction(self, *_args):
        self.trayprogressbar.set_fraction(self.progressbar.get_fraction())

    def on_progressbar_notify_text(self, *_args):
        self.trayprogressbar.set_text(self.progressbar.get_text())

    def update_infofile(self):
        if self.config.use_infofile is True:
            try:
                info_file = open(self.config.infofile_path, 'w')

                if self.status['state'] in ['play']:
                    info_file.write('Status: ' + 'Playing' + '\n')
                elif self.status['state'] in ['pause']:
                    info_file.write('Status: ' + 'Paused' + '\n')
                elif self.status['state'] in ['stop']:
                    info_file.write('Status: ' + 'Stopped' + '\n')
                try:
                    info_file.write('Title: %s - %s\n' %
                                    (mpdh.get(self.songinfo, 'artist'),
                                     mpdh.get(self.songinfo, 'title'),))
                except:
                    try:
                        # No Arist in streams
                        info_file.write('Title: %s\n' % \
                                        (mpdh.get(self.songinfo, 'title'),))
                    except:
                        info_file.write('Title: No - ID Tag\n')
                info_file.write('Album: %s\n' % (mpdh.get(self.songinfo,
                                                         'album', 'No Data'),))
                info_file.write('Track: %s\n' % (mpdh.get(self.songinfo,
                                                          'track', '0'),))
                info_file.write('File: %s\n' % (mpdh.get(self.songinfo, 'file',
                                                         'No Data'),))
                info_file.write('Time: %s\n' % (mpdh.get(self.songinfo, 'time',
                                                         '0'),))
                info_file.write('Volume: %s\n' % (self.status['volume'],))
                info_file.write('Repeat: %s\n' % (self.status['repeat'],))
                info_file.write('Random: %s\n' % (self.status['random'],))
                info_file.write('Consume: %s\n' % (self.status['consume'],))
                info_file.close()
            except:
                pass

    #################
    # Gui Callbacks #
    #################

    def on_delete_event_yes(self, _widget):
        self.exit_now = True
        self.on_delete_event(None, None)

    # This one makes sure the program exits when the window is closed
    def on_delete_event(self, _widget, _data=None):
        if not self.exit_now and self.config.minimize_to_systray:
            if self.tray_icon.is_visible():
                self.withdraw_app()
                return True
        self.settings_save()
        self.artwork.artwork_save_cache()
        if self.config.as_enabled:
            self.scrobbler.save_cache()
        if self.conn and self.config.stop_on_exit:
            self.mpd_stop(None)
        sys.exit()

    def on_window_configure(self, window, _event):
        # When withdrawing an app, extra configure events (with wrong coords)
        # are fired (at least on Openbox). This prevents a user from moving
        # the window, withdrawing it, then unwithdrawing it and finding it in
        # an older position
        if not window.props.visible:
            return

        width, height = window.get_size()
        if self.config.expanded:
            self.config.w, self.config.h = width, height
        else:
            self.config.w = width
        self.config.x, self.config.y = window.get_position()

    def on_notebook_resize(self, _widget, _event):
        if not self.current.resizing_columns:
            GObject.idle_add(self.header_save_column_widths)
        GObject.idle_add(self.info.resize_elements, self.notebook.get_allocation())

    def on_expand(self, _action):
        if not self.config.expanded:
            self.expander.set_expanded(False)
            self.on_expander_activate(None)
            self.expander.set_expanded(True)

    def on_collapse(self, _action):
        if self.config.expanded:
            self.expander.set_expanded(True)
            self.on_expander_activate(None)
            self.expander.set_expanded(False)

    def on_expander_activate(self, _expander):
        currheight = self.window.get_size()[1]
        self.config.expanded = False
        # Note that get_expanded() will return the state of the expander
        # before this current click
        window_about_to_be_expanded = not self.expander.get_expanded()
        if window_about_to_be_expanded:
            if self.window.get_size()[1] == self.config.h:
                # For WMs like ion3, the app will not actually resize
                # when in collapsed mode, so prevent the waiting
                # of the player to expand from happening:
                skip_size_check = True
            else:
                skip_size_check = False
            if self.config.show_statusbar:
                self.statusbar.show()
            self.notebook.show_all()
            if self.config.show_statusbar:
                ui.show(self.statusbar)
        else:
            ui.hide(self.statusbar)
            self.notebook.hide()
        if not self.status_is_play_or_pause():
            if window_about_to_be_expanded:
                self.cursonglabel2.set_markup('<small>%s</small>' % \
                                              (_('Click to collapse'),))
            else:
                self.cursonglabel2.set_markup('<small>%s</small>' % \
                                              (_('Click to expand'),))
        # Now we wait for the height of the player to increase, so that
        # we know the list is visible. This is pretty hacky, but works.
        if self.window_owner:
            if window_about_to_be_expanded:
                if not skip_size_check:
                    while self.window.get_size()[1] == currheight:
                        Gtk.main_iteration()
                # Notebook is visible, now resize:
                self.window.resize(self.config.w, self.config.h)
            else:
                self.window.resize(self.config.w, 1)
        if window_about_to_be_expanded:
            self.config.expanded = True
            if self.status_is_play_or_pause():
                GObject.idle_add(self.current.center_song_in_list)

            hints = Gdk.Geometry()
            hints.min_height = -1
            hints.max_height = -1
            hints.min_width = -1
            hints.max_width = -1
            self.window.set_geometry_hints(self.window, hints, Gdk.WindowHints.USER_SIZE)
        if self.notebook_show_first_tab:
            # Sonata was launched in collapsed state. Ensure we display
            # first tab:
            self.notebook_show_first_tab = False
            self.notebook.set_current_page(0)
        # Put focus to the notebook:
        self.on_notebook_page_change(self.notebook, 0,
                                     self.notebook.get_current_page())

    # This callback allows the user to seek to a specific portion of the song
    def on_progressbar_press(self, _widget, event):
        if event.button == 1:
            if self.status_is_play_or_pause():
                at, length = [int(c) for c in self.status['time'].split(':')]
                try:
                    pbsize = self.progressbar.get_allocation()
                    if misc.is_lang_rtl(self.window):
                        seektime = int(
                            ((pbsize.width - event.x) / pbsize.width) * length)
                    else:
                        seektime = int((event.x / pbsize.width) * length)
                    self.seek(int(self.status['song']), seektime)
                except:
                    pass
            return True

    def on_progressbar_scroll(self, _widget, event):
        if self.status_is_play_or_pause():
            try:
                GObject.source_remove(self.seekidle)
            except:
                pass
            self.seekidle = GObject.idle_add(self._seek_when_idle,
                                             event.direction)
        return True

    def _seek_when_idle(self, direction):
        at, _length = [int(c) for c in self.status['time'].split(':')]
        try:
            if direction == Gdk.ScrollDirection.UP:
                seektime = max(0, at + 5)
            elif direction == Gdk.ScrollDirection.DOWN:
                seektime = min(mpdh.get(self.songinfo, 'time'),
                           at - 5)
            self.seek(int(self.status['song']), seektime)
        except:
            pass

    def on_lyrics_search(self, _event):
        artist = mpdh.get(self.songinfo, 'artist')
        title = mpdh.get(self.songinfo, 'title')
        dialog = ui.dialog(
            title=_('Lyrics Search'), parent=self.window,
            flags=Gtk.DialogFlags.MODAL | Gtk.DialogFlags.DESTROY_WITH_PARENT,
            buttons=(Gtk.STOCK_CANCEL, Gtk.ResponseType.REJECT, Gtk.STOCK_FIND,
                     Gtk.ResponseType.ACCEPT), role='lyricsSearch',
            default=Gtk.ResponseType.ACCEPT)
        dialog.action_area.get_children()[0].set_label(_("_Search"))
        dialog.action_area.get_children()[0].set_image(
            ui.image(stock=Gtk.STOCK_FIND))
        artist_hbox = Gtk.HBox()
        artist_label = ui.label(text=_('Artist Name:'))
        artist_hbox.pack_start(artist_label, False, False, 5)
        artist_entry = ui.entry(text=artist)
        artist_hbox.pack_start(artist_entry, True, True, 5)
        title_hbox = Gtk.HBox()
        title_label = ui.label(text=_('Song Title:'))
        title_hbox.pack_start(title_label, False, False, 5)
        title_entry = ui.entry(title)
        title_hbox.pack_start(title_entry, True, True, 5)
        ui.set_widths_equal([artist_label, title_label])
        dialog.vbox.pack_start(artist_hbox, True, True, 0)
        dialog.vbox.pack_start(title_hbox, True, True, 0)
        ui.show(dialog.vbox)
        response = dialog.run()
        if response == Gtk.ResponseType.ACCEPT:
            # Search for new lyrics:
            self.info.get_lyrics_start(
                artist_entry.get_text(),
                title_entry.get_text(),
                artist,
                title,
                os.path.dirname(mpdh.get(self.songinfo, 'file')),
                force_fetch=True)

        dialog.destroy()

    def mpd_shuffle(self, _action):
        if self.conn:
            if not self.status or self.status['playlistlength'] == '0':
                return
            ui.change_cursor(Gdk.Cursor.new(Gdk.CursorType.WATCH))
            while Gtk.events_pending():
                Gtk.main_iteration()
            self.mpd.shuffle()

    def on_menu_popup(self, _widget):
        self.update_menu_visibility()
        GObject.idle_add(self.mainmenu.popup, None, None, self.menu_position,
                         None, 3, 0)

    def on_updatedb(self, _action):
        if self.conn:
            if self.library.search_visible():
                self.library.on_search_end(None)
            self.mpd.update('/') # XXX we should pass a list here!
            self.mpd_update_queued = True

    def on_updatedb_shortcut(self, _action):
        # If no songs selected, update view. Otherwise update
        # selected items.
        if self.library.not_parent_is_selected():
            self.on_updatedb_path(True)
        else:
            self.on_updatedb_path(False)

    def on_updatedb_path(self, selected_only):
        if self.conn and self.current_tab == self.TAB_LIBRARY:
            if self.library.search_visible():
                self.library.on_search_end(None)
            filenames = self.library.get_path_child_filenames(True,
                                                              selected_only)
            if len(filenames) > 0:
                self.mpd.update(filenames)
                self.mpd_update_queued = True

    def on_image_activate(self, widget, event):
        self.window.handler_block(self.mainwinhandler)
        if event.button == 1 and widget == self.info_imagebox and \
           self.artwork.have_last():
            if not self.config.info_art_enlarged:
                self.info_imagebox.set_size_request(-1, -1)
                self.artwork.artwork_set_image_last()
                self.config.info_art_enlarged = True
            else:
                self.info_imagebox.set_size_request(152, -1)
                self.artwork.artwork_set_image_last()
                self.config.info_art_enlarged = False
            # Force a resize of the info labels, if needed:
            GObject.idle_add(self.on_notebook_resize, self.notebook, None)
        elif event.button == 1 and widget != self.info_imagebox:
            if self.config.expanded:
                if self.current_tab != self.TAB_INFO:
                    self.img_clicked = True
                    self.switch_to_tab_name(self.TAB_INFO)
                    self.img_clicked = False
                else:
                    self.switch_to_tab_name(self.last_tab)
        elif event.button == 3:
            artist = None
            album = None
            stream = None
            path_chooseimage = '/imagemenu/chooseimage_menu/'
            path_localimage = '/imagemenu/localimage_menu/'
            path_resetimage = '/imagemenu/resetimage_menu/'
            if self.status_is_play_or_pause():
                self.UIManager.get_widget(path_chooseimage).show()
                self.UIManager.get_widget(path_localimage).show()
                artist = mpdh.get(self.songinfo, 'artist', None)
                album = mpdh.get(self.songinfo, 'album', None)
                stream = mpdh.get(self.songinfo, 'name', None)
            if not (artist or album or stream):
                self.UIManager.get_widget(path_localimage).hide()
                self.UIManager.get_widget(path_resetimage).hide()
                self.UIManager.get_widget(path_chooseimage).hide()
            self.imagemenu.popup(None, None, None, None, event.button, event.time)
        GObject.timeout_add(50, self.on_image_activate_after)
        return False

    def on_image_motion_cb(self, _widget, context, _x, _y, time):
        context.drag_status(Gdk.DragAction.COPY, time)
        return True

    def on_image_drop_cb(self, _widget, _context, _x, _y, selection,
                         _info, _time):
        if self.status_is_play_or_pause():
            uri = selection.data.strip()
            path = urllib.request.url2pathname(uri)
            paths = path.rsplit('\n')
            thread = threading.Thread(target=self.on_image_drop_cb_thread,
                                      args=(paths,))
            thread.daemon = True
            thread.start()

    def on_image_drop_cb_thread(self, paths):
        for i, path in enumerate(paths):
            remove_after_set = False
            paths[i] = path.rstrip('\r')
            # Clean up (remove preceding "file://" or "file:")
            if paths[i].startswith('file://'):
                paths[i] = paths[i][7:]
            elif paths[i].startswith('file:'):
                paths[i] = paths[i][5:]
            elif re.match('^(https?|ftp)://', paths[i]):
                try:
                    # Eliminate query arguments and extract extension
                    # & filename
                    path = urllib.parse.urlparse(paths[i]).path
                    extension = os.path.splitext(path)[1][1:]
                    filename = os.path.split(path)[1]
                    if img.extension_is_valid(extension):
                        # Save to temp dir.. we will delete the image
                        # afterwards
                        dest_file = os.path.expanduser('~/.covers/temp/%s' % \
                                                       (filename,))
                        misc.create_dir('~/.covers/temp')
                        src  = urllib.request.urlopen(paths[i], dest_file)
                        dest = open(dest_file, "w+")
                        dest.write(src.read())
                        paths[i] = dest_file
                        remove_after_set = True
                    else:
                        continue
                except Exception as e:
                    self.logger.critical("Can't retrieve cover: %s", e)
                    # cleanup undone file
                    misc.remove_file(paths[i])
                    raise e
            paths[i] = os.path.abspath(paths[i])
            if img.valid_image(paths[i]):
                stream = mpdh.get(self.songinfo, 'name', None)
                if stream is not None:
                    dest_filename = self.artwork.artwork_stream_filename(
                        mpdh.get(self.songinfo, 'name'))
                else:
                    dest_filename = self.target_image_filename()
                if dest_filename != paths[i]:
                    shutil.copyfile(paths[i], dest_filename)
                self.artwork.artwork_update(True)
                if remove_after_set:
                    misc.remove_file(paths[i])

    def target_image_filename(self, force_location=None, songpath=None,
                              artist=None, album=None):
        # Only pass songpath, artist, and album if we are trying to get the
        # filename for an album that isn't currently playing
        if self.conn:
            # If no info passed, you info from currently playing song:
            if not album:
                album = mpdh.get(self.songinfo, 'album', "")
            if not artist:
                artist = self.album_current_artist[1]
            album = album.replace("/", "")
            artist = artist.replace("/", "")
            if songpath is None:
                songpath = os.path.dirname(mpdh.get(self.songinfo, 'file'))
            songpath = self.get_multicd_album_root_dir(songpath)
            # Return target filename:
            if force_location is not None:
                art_loc = force_location
            else:
                art_loc = self.config.art_location
            if art_loc == consts.ART_LOCATION_HOMECOVERS:
                targetfile = os.path.join(os.path.expanduser("~/.covers"),
                                          "%s-%s.jpg" % (artist, album))
            elif art_loc == consts.ART_LOCATION_COVER:
                targetfile = os.path.join(
                    self.config.musicdir[self.config.profile_num],
                    songpath, "cover.jpg")
            elif art_loc == consts.ART_LOCATION_FOLDER:
                targetfile = os.path.join(
                    self.config.musicdir[self.config.profile_num],
                    songpath, "folder.jpg")
            elif art_loc == consts.ART_LOCATION_ALBUM:
                targetfile = os.path.join(
                    self.config.musicdir[self.config.profile_num],
                    songpath, "album.jpg")
            elif art_loc == consts.ART_LOCATION_CUSTOM:
                targetfile = os.path.join(
                    self.config.musicdir[self.config.profile_num],
                    songpath, self.config.art_location_custom_filename)
            targetfile = misc.file_exists_insensitive(targetfile)
            return misc.file_from_utf8(targetfile)

    def get_multicd_album_root_dir(self, albumpath):
        """Go one dir upper for multicd albums
        Examples:
            'Moonspell/1995 - Wolfheart/cd 2' -> 'Moonspell/1995 - Wolfheart'
            '2007 - Dark Passion Play/CD3' -> '2007 - Dark Passion Play'
            'Ayreon/2008 - 01011001/CD 1 - Y' -> 'Ayreon/2008 - 01011001'
        """

        if re.compile(r'(?i)cd\s*\d+').match(os.path.split(albumpath)[1]):
            albumpath = os.path.split(albumpath)[0]
        return albumpath

    def album_return_artist_and_tracks(self):
        # Includes logic for Various Artists albums to determine
        # the tracks.
        datalist = []
        album = mpdh.get(self.songinfo, 'album')
        songs, _playtime, _num_songs = \
                self.library.library_return_search_items(album=album)
        for song in songs:
            year = mpdh.get(song, 'date', '')
            artist = mpdh.get(song, 'artist', '')
            path = os.path.dirname(mpdh.get(song, 'file'))
            data = SongRecord(album=album, artist=artist, \
                                       year=year, path=path)
            datalist.append(data)
        if len(datalist) > 0:
            datalist = misc.remove_list_duplicates(datalist, case=False)
            datalist = library.list_mark_various_artists_albums(datalist)
            if len(datalist) > 0:
                # Multiple albums with same name and year, choose the
                # right one. If we have a VA album, compare paths. Otherwise,
                # compare artists.
                for dataitem in datalist:
                    if dataitem.artist.lower() == \
                       mpdh.get(self.songinfo, 'artist').lower() \
                       or dataitem.artist == library.VARIOUS_ARTISTS \
                       and dataitem.path == \
                       os.path.dirname(mpdh.get(self.songinfo, 'file')):
                        datalist = [dataitem]
                        break
            # Find all songs in album:
            retsongs = []
            for song in songs:
                if mpdh.get(song, 'album').lower() == datalist[0].album.lower() \
                   and mpdh.get(song, 'date', None) == datalist[0].year \
                   and (datalist[0].artist == library.VARIOUS_ARTISTS \
                        or datalist[0].artist.lower() ==  \
                        mpdh.get(song, 'artist').lower()):
                        retsongs.append(song)

            return artist, retsongs
        else:
            return None, None

    def album_return_artist_name(self):
        # Determine if album_name is a various artists album.
        if self.album_current_artist[0] == self.songinfo:
            return
        artist, _tracks = self.album_return_artist_and_tracks()
        if artist is not None:
            self.album_current_artist = [self.songinfo, artist]
        else:
            self.album_current_artist = [self.songinfo, ""]

    def album_reset_artist(self):
        self.album_current_artist = [None, ""]

    def on_image_activate_after(self):
        self.window.handler_unblock(self.mainwinhandler)

    def update_preview(self, file_chooser, preview):
        filename = file_chooser.get_preview_filename()
        pixbuf = None
        try:
            pixbuf = GdkPixbuf.Pixbuf.new_from_file_at_size(filename, 128, 128)
        except:
            pass
        if pixbuf is None:
            try:
                pixbuf = GdkPixbuf.PixbufAnimation(filename).get_static_image()
                width = pixbuf.get_width()
                height = pixbuf.get_height()
                if width > height:
                    pixbuf = pixbuf.scale_simple(
                        128, int(float(height) / width * 128),
                        GdkPixbuf.InterpType.HYPER)
                else:
                    pixbuf = pixbuf.scale_simple(
                        int(float(width) / height * 128), 128,
                        GdkPixbuf.InterpType.HYPER)
            except:
                pass
        if pixbuf is None:
            pixbuf = GdkPixbuf.Pixbuf(GdkPixbuf.Colorspace.RGB, 1, 8, 128, 128)
            pixbuf.fill(0x00000000)
        preview.set_from_pixbuf(pixbuf)
        have_preview = True
        file_chooser.set_preview_widget_active(have_preview)
        del pixbuf
        self.call_gc_collect = True

    def image_local(self, _widget):
        dialog = Gtk.FileChooserDialog(
            title=_("Open Image"),
            action=Gtk.FileChooserAction.OPEN,
            buttons=(Gtk.STOCK_CANCEL, Gtk.ResponseType.CANCEL,
                 Gtk.STOCK_OPEN, Gtk.ResponseType.OK))
        filefilter = Gtk.FileFilter()
        filefilter.set_name(_("Images"))
        filefilter.add_pixbuf_formats()
        dialog.add_filter(filefilter)
        filefilter = Gtk.FileFilter()
        filefilter.set_name(_("All files"))
        filefilter.add_pattern("*")
        dialog.add_filter(filefilter)
        preview = ui.image()
        dialog.set_preview_widget(preview)
        dialog.set_use_preview_label(False)
        dialog.connect("update-preview", self.update_preview, preview)
        stream = mpdh.get(self.songinfo, 'name', None)
        album = mpdh.get(self.songinfo, 'album', "").replace("/", "")
        artist = self.album_current_artist[1].replace("/", "")
        dialog.connect("response", self.image_local_response, artist,
                       album, stream)
        dialog.set_default_response(Gtk.ResponseType.OK)
        songdir = os.path.dirname(mpdh.get(self.songinfo, 'file'))
        currdir = misc.file_from_utf8(
            os.path.join(self.config.musicdir[self.config.profile_num],
                         songdir))
        if self.config.art_location != consts.ART_LOCATION_HOMECOVERS:
            dialog.set_current_folder(currdir)
        if stream is not None:
            # Allow saving an image file for a stream:
            self.local_dest_filename = self.artwork.artwork_stream_filename(
                stream)
        else:
            self.local_dest_filename = self.target_image_filename()
        dialog.show()

    def image_local_response(self, dialog, response, _artist, _album, _stream):
        if response == Gtk.ResponseType.OK:
            filename = dialog.get_filenames()[0]
            # Copy file to covers dir:
            if self.local_dest_filename != filename:
                shutil.copyfile(filename, self.local_dest_filename)
            # And finally, set the image in the interface:
            self.artwork.artwork_update(True)
            # Force a resize of the info labels, if needed:
            GObject.idle_add(self.on_notebook_resize, self.notebook, None)
        dialog.destroy()

    def imagelist_append(self, elem):
        self.imagelist.append(elem)

    def remotefilelist_append(self, elem):
        self.remotefilelist.append(elem)

    def image_remote(self, _widget):
        self.choose_dialog = ui.dialog(title=_("Choose Cover Art"),
                                       parent=self.window,
                                       flags=Gtk.DialogFlags.MODAL,
                                       buttons=(Gtk.STOCK_CANCEL,
                                                Gtk.ResponseType.REJECT),
                                       role='chooseCoverArt',
                                       default=Gtk.ResponseType.ACCEPT,
                                       separator=False, resizable=False)
        choosebutton = self.choose_dialog.add_button(_("C_hoose"),
                                                     Gtk.ResponseType.ACCEPT)
        chooseimage = ui.image(stock=Gtk.STOCK_CONVERT,
                               stocksize=Gtk.IconSize.BUTTON)
        choosebutton.set_image(chooseimage)
        self.imagelist = Gtk.ListStore(int, GdkPixbuf.Pixbuf)
        # Setting col=2 only shows 1 column with gtk 2.16 while col=-1 shows 2
        imagewidget = ui.iconview(col=-1, space=0, margin=0, itemw=75,
                                  selmode=Gtk.SelectionMode.SINGLE)
        scroll = ui.scrollwindow(policy_x=Gtk.PolicyType.NEVER,
                                 policy_y=Gtk.PolicyType.ALWAYS, w=360, h=325,
                                 add=imagewidget)
        self.choose_dialog.vbox.pack_start(scroll, False, False, 0)
        hbox = Gtk.HBox()
        vbox = Gtk.VBox()
        vbox.pack_start(ui.label(markup='<small> </small>'), False, False, 0)
        self.remote_artistentry = ui.entry()
        self.remote_albumentry = ui.entry()
        text = [("Artist"), _("Album")]
        labels = [ui.label(text=labelname + ": ") for labelname in text]
        entries = [self.remote_artistentry, self.remote_albumentry]
        for entry, label in zip(entries, labels):
            tmphbox = Gtk.HBox()
            tmphbox.pack_start(label, False, False, 5)
            entry.connect('activate', self.image_remote_refresh, imagewidget)
            tmphbox.pack_start(entry, True, True, 5)
            vbox.pack_start(tmphbox, True, True, 0)
        ui.set_widths_equal(labels)
        vbox.pack_start(ui.label(markup='<small> </small>'), False, False, 0)
        hbox.pack_start(vbox, True, True, 5)
        vbox2 = Gtk.VBox()
        vbox2.pack_start(ui.label(" "), True, True, 0)
        refreshbutton = ui.button(text=_('_Update'),
                                  img=ui.image(stock=Gtk.STOCK_REFRESH))
        refreshbutton.connect('clicked', self.image_remote_refresh,
                              imagewidget)
        vbox2.pack_start(refreshbutton, False, False, 5)
        vbox2.pack_start(ui.label(" "), True, True, 0)
        hbox.pack_start(vbox2, False, False, 15)
        searchexpander = ui.expander(text=_("Edit search terms"))
        searchexpander.add(hbox)
        self.choose_dialog.vbox.pack_start(searchexpander, True, True, 0)
        self.choose_dialog.show_all()
        self.chooseimage_visible = True
        self.remotefilelist = []
        stream = mpdh.get(self.songinfo, 'name', None)
        if stream is not None:
            # Allow saving an image file for a stream:
            self.remote_dest_filename = self.artwork.artwork_stream_filename(
                stream)
        else:
            self.remote_dest_filename = self.target_image_filename()
        album = mpdh.get(self.songinfo, 'album', '')
        artist = self.album_current_artist[1]
        imagewidget.connect('item-activated', self.image_remote_replace_cover,
                            artist.replace("/", ""), album.replace("/", ""),
                            stream)
        self.choose_dialog.connect('response', self.image_remote_response,
                                   imagewidget, artist, album, stream)
        self.remote_artistentry.set_text(artist)
        self.remote_albumentry.set_text(album)
        self.allow_art_search = True
        self.image_remote_refresh(None, imagewidget)

    def image_remote_refresh(self, _entry, imagewidget):
        if not self.allow_art_search:
            return
        self.allow_art_search = False
        self.artwork.artwork_stop_update()
        while self.artwork.artwork_is_downloading_image():
            Gtk.main_iteration()
        self.imagelist.clear()
        imagewidget.set_text_column(-1)
        imagewidget.set_model(self.imagelist)
        imagewidget.set_pixbuf_column(1)
        ui.focus(imagewidget)
        ui.change_cursor(Gdk.Cursor.new(Gdk.CursorType.WATCH))
        thread = threading.Thread(target=self._image_remote_refresh,
                                  args=(imagewidget, None))
        thread.daemon = True
        thread.start()

    def _image_remote_refresh(self, imagewidget, _ignore):
        self.artwork.stop_art_update = False
        # Retrieve all images from rhapsody:
        artist_search = self.remote_artistentry.get_text()
        album_search = self.remote_albumentry.get_text()
        if len(artist_search) == 0 and len(album_search) == 0:
            GObject.idle_add(self.image_remote_no_tag_found, imagewidget)
            return
        filename = os.path.expanduser("~/.covers/temp/<imagenum>.jpg")
        misc.remove_dir_recursive(os.path.dirname(filename))
        misc.create_dir(os.path.dirname(filename))
        imgfound = self.artwork.artwork_download_img_to_file(artist_search,
                                                             album_search,
                                                             filename, True)
        ui.change_cursor(None)
        if self.chooseimage_visible:
            if not imgfound:
                GObject.idle_add(self.image_remote_no_covers_found,
                                 imagewidget)
        self.call_gc_collect = True

    def image_remote_no_tag_found(self, imagewidget):
        self.image_remote_warning(imagewidget,
                                  _("No artist or album name found."))

    def image_remote_no_covers_found(self, imagewidget):
        self.image_remote_warning(imagewidget, _("No cover art found."))

    def image_remote_warning(self, imagewidget, msgstr):
        liststore = Gtk.ListStore(int, str)
        liststore.append([0, msgstr])
        imagewidget.set_pixbuf_column(-1)
        imagewidget.set_model(liststore)
        imagewidget.set_text_column(1)
        ui.change_cursor(None)
        self.allow_art_search = True

    def image_remote_response(self, dialog, response_id, imagewidget, artist,
                              album, stream):
        self.artwork.artwork_stop_update()
        if response_id == Gtk.ResponseType.ACCEPT:
            try:
                self.image_remote_replace_cover(
                    imagewidget, imagewidget.get_selected_items()[0], artist,
                    album, stream)
                # Force a resize of the info labels, if needed:
                GObject.idle_add(self.on_notebook_resize, self.notebook, None)
            except:
                dialog.destroy()
        else:
            dialog.destroy()
        ui.change_cursor(None)
        self.chooseimage_visible = False

    def image_remote_replace_cover(self, _iconview, path, _artist, _album,
                                   _stream):
        self.artwork.artwork_stop_update()
        image_num = int(path[0])
        if len(self.remotefilelist) > 0:
            filename = self.remotefilelist[image_num]
            if os.path.exists(filename):
                shutil.move(filename, self.remote_dest_filename)
                # And finally, set the image in the interface:
                self.artwork.artwork_update(True)
                # Clean up..
                misc.remove_dir_recursive(os.path.dirname(filename))
        self.chooseimage_visible = False
        self.choose_dialog.destroy()
        while self.artwork.artwork_is_downloading_image():
            Gtk.main_iteration()

    def fullscreen_cover_art(self, _widget):
        if self.fullscreen_window.get_property('visible'):
            self.fullscreen_window.hide()
        else:
            self.traytips.hide()
            self.artwork.fullscreen_cover_art_set_image(force_update=True)
            self.fullscreen_window.show_all()
            # setting up invisible cursor
            window = self.fullscreen_window.get_window()
            window.set_cursor(Gdk.Cursor.new(Gdk.CursorType.BLANK_CURSOR))

    def fullscreen_cover_art_close(self, _widget, event, key_press):
        if key_press:
            shortcut = Gtk.accelerator_name(event.keyval, event.get_state())
            shortcut = shortcut.replace("<Mod2>", "")
            if shortcut != 'Escape':
                return
        self.fullscreen_window.hide()

    def header_save_column_widths(self):
        if not self.config.withdrawn and self.config.expanded:
            windowwidth = self.window.get_allocation().width
            if windowwidth <= 10 or self.current.columns[0].get_width() <= 10:
                # Make sure we only set self.config.columnwidths if
                # self.current has its normal allocated width:
                return
            notebookwidth = self.notebook.get_allocation().width
            treewidth = 0
            for i, column in enumerate(self.current.columns):
                colwidth = column.get_width()
                treewidth += colwidth
                if i == len(self.current.columns)-1 \
                   and treewidth <= windowwidth:
                    self.config.columnwidths[i] = min(colwidth,
                                                      column.get_fixed_width())
                else:
                    self.config.columnwidths[i] = colwidth
        self.current.resizing_columns = False

    def systemtray_activate(self, _status_icon):
        # Clicking on a Gtk.StatusIcon:
        if not self.ignore_toggle_signal:
            # This prevents the user clicking twice in a row quickly
            # and having the second click not revert to the intial
            # state
            self.ignore_toggle_signal = True
            path_showmenu = '/traymenu/showmenu'
            prev_state = self.UIManager.get_widget(path_showmenu).get_active()
            self.UIManager.get_widget(path_showmenu).set_active(not prev_state)
            if not self.window.get_window():
                # For some reason, self.window.window is not defined if
                # mpd is not running and sonata is started with
                # self.config.withdrawn = True
                self.withdraw_app_undo()
            elif not (self.window.get_window().get_state() & \
                      Gdk.WindowState.WITHDRAWN) and \
                    self.window.is_active():
                # Window is not withdrawn and is active (has toplevel focus):
                self.withdraw_app()
            else:
                self.withdraw_app_undo()
            # This prevents the tooltip from popping up again until the user
            # leaves and enters the trayicon again
            # if self.traytips.notif_handler is None and
            # self.traytips.notif_handler != -1:
            # self.traytips._remove_timer()
            GObject.timeout_add(100,
                                self.tooltip_set_ignore_toggle_signal_false)

    def systemtray_click(self, _widget, event):
        # Clicking on a system tray icon:
        # Left button shows/hides window(s)
        if event.button == 1 and not self.ignore_toggle_signal:
            self.systemtray_activate(None)
        elif event.button == 2: # Middle button will play/pause
            if self.conn:
                self.mpd_pp(None)
        elif event.button == 3: # Right button pops up menu
            self.traymenu.popup(None, None, None, None, event.button, event.time)
        return False

    def on_traytips_press(self, _widget, _event):
        if self.traytips.get_property('visible'):
            self.traytips._remove_timer()

    def withdraw_app_undo(self):
        desktop = Gdk.get_default_root_window()
        # convert window coordinates to current workspace so sonata
        # will always appear on the current workspace with the same
        # position as it was before (may be on the other workspace)
        self.config.x %= desktop.get_width()
        self.config.y %= desktop.get_height()
        self.window.move(self.config.x, self.config.y)
        if not self.config.expanded:
            self.notebook.set_no_show_all(True)
            self.statusbar.set_no_show_all(True)
        self.window.show_all()
        self.notebook.set_no_show_all(False)
        self.config.withdrawn = False
        self.UIManager.get_widget('/traymenu/showmenu').set_active(True)
        if self.notebook_show_first_tab and self.config.expanded:
            # Sonata was launched in withdrawn state. Ensure we display
            # first tab:
            self.notebook_show_first_tab = False
            self.notebook.set_current_page(0)
        self.withdraw_app_undo_present_and_focus()

    def withdraw_app_undo_present_and_focus(self):
        # Helps to raise the window (useful against focus stealing prevention)
        self.window.present()
        self.window.grab_focus()
        if self.config.sticky:
            self.window.stick()
        if self.config.ontop:
            self.window.set_keep_above(True)

    def withdraw_app(self):
        if self.tray_icon.is_available():
            # Save the playlist column widths before withdrawing the app.
            # Otherwise we will not be able to correctly save the column
            # widths if the user quits sonata while it is withdrawn.
            self.header_save_column_widths()
            self.window.hide()
            self.config.withdrawn = True
            self.UIManager.get_widget('/traymenu/showmenu').set_active(False)

    def on_withdraw_app_toggle(self, _action):
        if self.ignore_toggle_signal:
            return
        self.ignore_toggle_signal = True
        if self.UIManager.get_widget('/traymenu/showmenu').get_active():
            self.withdraw_app_undo()
        else:
            self.withdraw_app()
        GObject.timeout_add(500, self.tooltip_set_ignore_toggle_signal_false)

    def tooltip_set_ignore_toggle_signal_false(self):
        self.ignore_toggle_signal = False

    # Change volume on mousewheel over systray icon:
    def systemtray_scroll(self, widget, event):
        if self.conn:
            self.volumebutton.emit("scroll-event", event.copy())

    def switch_to_tab_name(self, tab_name):
        self.notebook.set_current_page(self.notebook_get_tab_num(self.notebook,
                                                                 tab_name))

    def switch_to_tab_num(self, tab_num):
        vis_tabnum = self.notebook_get_visible_tab_num(self.notebook, tab_num)
        if vis_tabnum != -1:
            self.notebook.set_current_page(vis_tabnum)

    def switch_to_next_tab(self, _action):
        self.notebook.next_page()

    def switch_to_prev_tab(self, _action):
        self.notebook.prev_page()

    # Volume control
    def on_volume_lower(self, _action):
        new_volume = int(self.volumebutton.get_value()) - 5
        self.volumebutton.set_value(new_volume)

    def on_volume_raise(self, _action):
        new_volume = int(self.volumebutton.get_value()) + 5
        self.volumebutton.set_value(new_volume)

    def on_volume_change(self, _button, new_volume):
        self.mpd.setvol(int(new_volume))

    def mpd_pp(self, _widget, _key=None):
        if self.conn and self.status:
            if self.status['state'] in ('stop', 'pause'):
                self.mpd.play()
            elif self.status['state'] == 'play':
                self.mpd.pause('1')
            self.iterate_now()

    def mpd_stop(self, _widget, _key=None):
        if self.conn:
            self.mpd.stop()
            self.iterate_now()

    def mpd_prev(self, _widget, _key=None):
        if self.conn:
            self.mpd.previous()
            self.iterate_now()

    def mpd_next(self, _widget, _key=None):
        if self.conn:
            self.mpd.next()
            self.iterate_now()

    def on_remove(self, _widget):
        if self.conn:
            model = None
            while Gtk.events_pending():
                Gtk.main_iteration()
            if self.current_tab == self.TAB_CURRENT:
                self.current.on_remove()
            elif self.current_tab == self.TAB_PLAYLISTS:
                treeviewsel = self.playlists_selection
                model, selected = treeviewsel.get_selected_rows()
                if ui.show_msg(self.window,
                               ngettext("Delete the selected playlist?",
                                        "Delete the selected playlists?",
                                        int(len(selected))),
                               ngettext("Delete Playlist",
                                        "Delete Playlists",
                                        int(len(selected))),
                               'deletePlaylist', Gtk.ButtonsType.YES_NO) == \
                   Gtk.ResponseType.YES:
                    iters = [model.get_iter(path) for path in selected]
                    for i in iters:
                        self.mpd.rm(misc.unescape_html(
                            self.playlistsdata.get_value(i, 1)))
                    self.playlists.populate()
            elif self.current_tab == self.TAB_STREAMS:
                treeviewsel = self.streams_selection
                model, selected = treeviewsel.get_selected_rows()
                if ui.show_msg(self.window,
                               ngettext("Delete the selected stream?",
                                        "Delete the selected streams?",
                                        int(len(selected))),
                               ngettext("Delete Stream",
                                        "Delete Streams",
                                        int(len(selected))),
                               'deleteStreams', Gtk.ButtonsType.YES_NO) == \
                   Gtk.ResponseType.YES:
                    iters = [model.get_iter(path) for path in selected]
                    for i in iters:
                        stream_removed = False
                        for j in range(len(self.config.stream_names)):
                            if not stream_removed:
                                if self.streamsdata.get_value(i, 1) == \
                                   misc.escape_html(
                                       self.config.stream_names[j]):
                                    self.config.stream_names.pop(j)
                                    self.config.stream_uris.pop(j)
                                    stream_removed = True
                    self.streams.populate()
            self.iterate_now()
            # Attempt to retain selection in the vicinity..
            if model and len(model) > 0:
                try:
                    # Use top row in selection...
                    selrow = 999999
                    for row in selected:
                        if row[0] < selrow:
                            selrow = row[0]
                    if selrow >= len(model):
                        selrow = len(model)-1
                    treeviewsel.select_path(selrow)
                except:
                    pass

    def mpd_clear(self, _widget):
        if self.conn:
            self.mpd.clear()
            self.iterate_now()

    def on_repeat_clicked(self, widget):
        if self.conn:
            self.mpd.repeat(int(widget.get_active()))

    def on_random_clicked(self, widget):
        if self.conn:
            self.mpd.random(int(widget.get_active()))

    def on_consume_clicked(self, widget):
        if self.conn:
            self.mpd.consume(int(widget.get_active()))

    def setup_prefs_callbacks(self):
        extras = preferences.Extras_cbs
        extras.popuptimes = self.popuptimes
        extras.notif_toggled = self.prefs_notif_toggled
        extras.crossfade_toggled = self.prefs_crossfade_toggled
        extras.crossfade_changed = self.prefs_crossfade_changed

        display = preferences.Display_cbs
        display.stylized_toggled = self.prefs_stylized_toggled
        display.art_toggled = self.prefs_art_toggled
        display.playback_toggled = self.prefs_playback_toggled
        display.progress_toggled = self.prefs_progress_toggled
        display.statusbar_toggled = self.prefs_statusbar_toggled
        display.lyrics_toggled = self.prefs_lyrics_toggled
        # TODO: the tray icon object has not been build yet, so we don't know
        # if the tray icon will be available at this time.
        # We should find a way to update this when the tray icon will be
        # initialized.
        display.trayicon_available = True

        behavior = preferences.Behavior_cbs
        behavior.trayicon_toggled = self.prefs_trayicon_toggled
        behavior.sticky_toggled = self.prefs_sticky_toggled
        behavior.ontop_toggled = self.prefs_ontop_toggled
        behavior.decorated_toggled = self.prefs_decorated_toggled
        behavior.infofile_changed = self.prefs_infofile_changed

        format = preferences.Format_cbs
        format.currentoptions_changed = self.prefs_currentoptions_changed
        format.libraryoptions_changed = self.prefs_libraryoptions_changed
        format.titleoptions_changed = self.prefs_titleoptions_changed
        format.currsongoptions1_changed = self.prefs_currsongoptions1_changed
        format.currsongoptions2_changed = self.prefs_currsongoptions2_changed

    def on_prefs(self, _widget):
        preferences.Behavior_cbs.trayicon_in_use = self.tray_icon.is_visible()
        self.preferences.on_prefs_real()

    def prefs_currentoptions_changed(self, entry, _event):
        if self.config.currentformat != entry.get_text():
            self.config.currentformat = entry.get_text()
            for column in self.current_treeview.get_columns():
                self.current_treeview.remove_column(column)
            self.current.initialize_columns()
            self.current.update_format()

    def prefs_libraryoptions_changed(self, entry, _event):
        if self.config.libraryformat != entry.get_text():
            self.config.libraryformat = entry.get_text()
            self.library.library_browse(root=self.config.wd)

    def prefs_titleoptions_changed(self, entry, _event):
        if self.config.titleformat != entry.get_text():
            self.config.titleformat = entry.get_text()
            self.update_wintitle()

    def prefs_currsongoptions1_changed(self, entry, _event):
        if self.config.currsongformat1 != entry.get_text():
            self.config.currsongformat1 = entry.get_text()
            self.update_cursong()

    def prefs_currsongoptions2_changed(self, entry, _event):
        if self.config.currsongformat2 != entry.get_text():
            self.config.currsongformat2 = entry.get_text()
            self.update_cursong()

    def prefs_ontop_toggled(self, button):
        self.config.ontop = button.get_active()
        if self.window_owner:
            self.window.set_keep_above(self.config.ontop)

    def prefs_sticky_toggled(self, button):
        self.config.sticky = button.get_active()
        if self.window_owner:
            if self.config.sticky:
                self.window.stick()
            else:
                self.window.unstick()

    def prefs_decorated_toggled(self, button, prefs_window):
        self.config.decorated = not button.get_active()
        if self.window_owner:
            if self.config.decorated != self.window.get_decorated():
                self.withdraw_app()
                self.window.set_decorated(self.config.decorated)
                self.withdraw_app_undo()
                prefs_window.present()

    def prefs_infofile_changed(self, entry, _event):
        if self.config.infofile_path != entry.get_text():
            self.config.infofile_path = os.path.expanduser(entry.get_text())
            if self.config.use_infofile:
                self.update_infofile()

    def prefs_crossfade_changed(self, crossfade_spin):
        crossfade_value = crossfade_spin.get_value_as_int()
        self.mpd.crossfade(crossfade_value)

    def prefs_crossfade_toggled(self, button, crossfade_spin):
        crossfade_value = crossfade_spin.get_value_as_int()
        if button.get_active():
            self.mpd.crossfade(crossfade_value)
        else:
            self.mpd.crossfade(0)

    def prefs_playback_toggled(self, button):
        self.config.show_playback = button.get_active()
        func = 'show' if self.config.show_playback else 'hide'
        for widget in [self.prevbutton, self.ppbutton, self.stopbutton,
                       self.nextbutton, self.volumebutton]:
            getattr(ui, func)(widget)

    def prefs_progress_toggled(self, button):
        self.config.show_progress = button.get_active()
        func = ui.show if self.config.show_progress else ui.hide
        for widget in [self.progressbox, self.trayprogressbar]:
            func(widget)

    # FIXME move into prefs or elsewhere?
    def prefs_art_toggled(self, button, art_prefs):
        button_active = button.get_active()
        art_prefs.set_sensitive(button_active)

        #art_hbox2.set_sensitive(button_active)
        #art_stylized.set_sensitive(button_active)
        if button_active:
            self.traytips.set_size_request(self.notification_width, -1)
            self.artwork.artwork_set_default_icon()
            for widget in [self.imageeventbox, self.info_imagebox,
                           self.trayalbumeventbox, self.trayalbumimage2]:
                widget.set_no_show_all(False)
                if widget in [self.trayalbumeventbox, self.trayalbumimage2]:
                    if self.status_is_play_or_pause():
                        widget.show_all()
                else:
                    widget.show_all()
            self.config.show_covers = True
            self.update_cursong()
            self.artwork.artwork_update()
        else:
            self.traytips.set_size_request(self.notification_width-100, -1)
            for widget in [self.imageeventbox, self.info_imagebox,
                           self.trayalbumeventbox, self.trayalbumimage2]:
                ui.hide(widget)
            self.config.show_covers = False
            self.update_cursong()

        # Force a resize of the info labels, if needed:
        GObject.idle_add(self.on_notebook_resize, self.notebook, None)

    def prefs_stylized_toggled(self, button):
        self.config.covers_type = button.get_active()
        self.library.library_browse(root=self.config.wd)
        self.artwork.artwork_update(True)

    def prefs_lyrics_toggled(self, button, lyrics_hbox):
        self.config.show_lyrics = button.get_active()
        lyrics_hbox.set_sensitive(self.config.show_lyrics)
        self.info.show_lyrics_updated()
        if self.config.show_lyrics:
            self.info_update(True)

    def prefs_statusbar_toggled(self, button):
        self.config.show_statusbar = button.get_active()
        if self.config.show_statusbar:
            self.statusbar.set_no_show_all(False)
            if self.config.expanded:
                self.statusbar.show_all()
        else:
            ui.hide(self.statusbar)
        self.update_statusbar()

    def prefs_notif_toggled(self, button, notifhbox):
        self.config.show_notification = button.get_active()
        notifhbox.set_sensitive(self.config.show_notification)
        if self.config.show_notification:
            self.on_currsong_notify()
        else:
            try:
                GObject.source_remove(self.traytips.notif_handler)
            except:
                pass
            self.traytips.hide()

    def prefs_trayicon_toggled(self, button, minimize):
        # Note that we update the sensitivity of the minimize
        # CheckButton to reflect if the trayicon is visible.
        if button.get_active():
            self.config.show_trayicon = True
            self.tray_icon.show()
            minimize.set_sensitive(True)
        else:
            self.config.show_trayicon = False
            minimize.set_sensitive(False)
            self.tray_icon.hide()

    def seek(self, song, seektime):
        self.mpd.seek(song, seektime)
        self.iterate_now()

    def on_link_click(self, linktype):
        browser_not_loaded = False
        wikipedia_search = "http://www.wikipedia.org/wiki/Special:Search/"
        if linktype == 'artist':
            browser_not_loaded = not misc.browser_load(
                '%s%s' % (wikipedia_search,
                          urllib.parse.quote(mpdh.get(self.songinfo, 'artist')),),
                self.config.url_browser, self.window)
        elif linktype == 'album':
            browser_not_loaded = not misc.browser_load(
                '%s%s' % (wikipedia_search,
                          urllib.parse.quote(mpdh.get(self.songinfo, 'album')),),
                self.config.url_browser, self.window)
        elif linktype == 'edit':
            if self.songinfo:
                self.on_tags_edit(None)
        elif linktype == 'search':
            self.on_lyrics_search(None)
        elif linktype == 'editlyrics':
            browser_not_loaded = not misc.browser_load(
                self.lyricwiki.lyricwiki_editlink(self.songinfo),
                self.config.url_browser, self.window)
        if browser_not_loaded:
            ui.show_msg(self.window, _('Unable to launch a suitable browser.'),
                        _('Launch Browser'),
                        'browserLoadError', Gtk.ButtonsType.CLOSE)

    def on_tab_click(self, _widget, event):
        if event.button == 3:
            self.notebookmenu.popup(None, None, None, None, event.button, event.time)
            return True

    def notebook_get_tab_num(self, notebook, tabname):
        for tab in range(notebook.get_n_pages()):
            if self.notebook_get_tab_text(self.notebook, tab) == tabname:
                return tab

    def notebook_tab_is_visible(self, notebook, tabname):
        tab = self.notebook.get_children()[self.notebook_get_tab_num(notebook,
                                                                     tabname)]
        return tab.get_property('visible')

    def notebook_get_visible_tab_num(self, notebook, tab_num):
        # Get actual tab number for visible tab_num. If there is not
        # a visible tab for tab_num, return -1.\
        curr_tab = -1
        for tab in range(notebook.get_n_pages()):
            if notebook.get_children()[tab].get_property('visible'):
                curr_tab += 1
                if curr_tab == tab_num:
                    return tab
        return -1

    def notebook_get_tab_text(self, notebook, tab_num):
        tab = notebook.get_children()[tab_num]

        # FIXME when new UI is done, the top branch expression wins
        if notebook.get_tab_label(tab).get_children and \
            len(notebook.get_tab_label(tab).get_children()) is 2:
            child = notebook.get_tab_label(tab).get_children()[1]
        else:
            child = notebook.get_tab_label(tab).get_child().get_children()[1]
        return child.get_text()

    def on_notebook_page_change(self, _notebook, _page, page_num):
        self.current_tab = self.notebook_get_tab_text(self.notebook, page_num)
        to_focus = self.tabname2focus.get(self.current_tab, None)
        if to_focus:
            GObject.idle_add(ui.focus, to_focus)

        GObject.idle_add(self.update_menu_visibility)
        if not self.img_clicked:
            self.last_tab = self.current_tab

    def on_window_click(self, _widget, event):
        if event.button == 3:
            self.menu_popup(self.window, event)

    def menu_popup(self, widget, event):
        if widget == self.window:
            # Prevent the popup from statusbar (if present)
            height = event.get_coords()[1]
            if height > self.notebook.get_allocation().height:
                return
        if event.button == 3:
            self.update_menu_visibility(True)
            GObject.idle_add(self.mainmenu.popup, None, None, None, None,
                             event.button, event.time)

    def on_tab_toggle(self, toggleAction):
        name = toggleAction.get_name()
        if not toggleAction.get_active():
            # Make sure we aren't hiding the last visible tab:
            num_tabs_vis = 0
            for tab in self.notebook.get_children():
                if tab.get_property('visible'):
                    num_tabs_vis += 1
            if num_tabs_vis == 1:
                # Keep menu item checking and exit..
                toggleAction.set_active(True)
                return
        # Store value:
        if name == self.TAB_CURRENT:
            self.config.current_tab_visible = toggleAction.get_active()
        elif name == self.TAB_LIBRARY:
            self.config.library_tab_visible = toggleAction.get_active()
        elif name == self.TAB_PLAYLISTS:
            self.config.playlists_tab_visible = toggleAction.get_active()
        elif name == self.TAB_STREAMS:
            self.config.streams_tab_visible = toggleAction.get_active()
        elif name == self.TAB_INFO:
            self.config.info_tab_visible = toggleAction.get_active()
        # Hide/show:
        tabnum = self.notebook_get_tab_num(self.notebook, name)
        if toggleAction.get_active():
            ui.show(self.notebook.get_children()[tabnum])
        else:
            ui.hide(self.notebook.get_children()[tabnum])

    def on_library_search_shortcut(self, _event):
        # Ensure library tab is visible
        if not self.notebook_tab_is_visible(self.notebook, self.TAB_LIBRARY):
            return
        if self.current_tab != self.TAB_LIBRARY:
            self.switch_to_tab_name(self.TAB_LIBRARY)
        if self.library.search_visible():
            self.library.on_search_end(None)
        self.library.libsearchfilter_set_focus()

    def update_menu_visibility(self, show_songinfo_only=False):
        if show_songinfo_only or not self.config.expanded:
            for menu in ['add', 'replace', 'playafter', 'rename', 'rm', 'pl', \
                        'remove', 'clear', 'update', 'new', 'edit',
                         'sort', 'tag']:
                self.UIManager.get_widget('/mainmenu/' + menu + 'menu/').hide()
            return
        elif self.current_tab == self.TAB_CURRENT:
            if len(self.currentdata) > 0:
                if self.current_selection.count_selected_rows() > 0:
                    for menu in ['remove', 'tag']:
                        self.UIManager.get_widget('/mainmenu/%smenu/' % \
                                                  (menu,)).show()
                else:
                    for menu in ['remove', 'tag']:
                        self.UIManager.get_widget('/mainmenu/%smenu/' % \
                                                  (menu,)).hide()
                if not self.current.filterbox_visible:
                    for menu in ['clear', 'pl', 'sort']:
                        self.UIManager.get_widget('/mainmenu/%smenu/' % \
                                                  (menu,)).show()
                else:
                    for menu in ['clear', 'pl', 'sort']:
                        self.UIManager.get_widget('/mainmenu/%smenu/' % \
                                                  (menu,)).hide()

            else:
                for menu in ['clear', 'pl', 'sort', 'remove', 'tag']:

                    self.UIManager.get_widget('/mainmenu/%smenu/' % \
                                              (menu,)).hide()

            for menu in ['add', 'replace', 'playafter', 'rename', 'rm', \
                         'update', 'new', 'edit']:
                self.UIManager.get_widget('/mainmenu/' + menu + 'menu/').hide()

        elif self.current_tab == self.TAB_LIBRARY:
            if len(self.librarydata) > 0:
                path_update = '/mainmenu/updatemenu/updateselectedmenu/'
                if self.library_selection.count_selected_rows() > 0:
                    for menu in ['add', 'replace', 'playafter', 'tag', 'pl']:
                        self.UIManager.get_widget('/mainmenu/%smenu/' % \
                                                  (menu,)).show()

                    self.UIManager.get_widget(path_update).show()

                else:
                    for menu in ['add', 'replace', 'playafter', 'tag', 'pl']:
                        self.UIManager.get_widget('/mainmenu/%smenu/' % \
                                                  (menu,)).hide()
                    self.UIManager.get_widget(path_update).hide()
            else:
                for menu in ['add', 'replace', 'playafter',
                             'tag', 'update', 'pl']:
                    self.UIManager.get_widget('/mainmenu/%smenu/' \
                                             % (menu,)).hide()
            for menu in ['remove', 'clear', 'rename', 'rm',
                         'new', 'edit', 'sort']:
                self.UIManager.get_widget('/mainmenu/' + menu + 'menu/').hide()
            if self.library.search_visible():
                self.UIManager.get_widget('/mainmenu/updatemenu/').hide()
            else:
                self.UIManager.get_widget('/mainmenu/updatemenu/').show()
                path_update_full = '/mainmenu/updatemenu/updatefullmenu/'
                self.UIManager.get_widget(path_update_full).show()
        elif self.current_tab == self.TAB_PLAYLISTS:
            if self.playlists_selection.count_selected_rows() > 0:
                for menu in ['add', 'replace', 'playafter', 'rm']:
                    self.UIManager.get_widget('/mainmenu/%smenu/' % \
                                             (menu,)).show()
                if self.playlists_selection.count_selected_rows() == 1:
                    self.UIManager.get_widget('/mainmenu/renamemenu/').show()
                else:
                    self.UIManager.get_widget('/mainmenu/renamemenu/').hide()
            else:
                for menu in ['add', 'replace', 'playafter', 'rm', 'rename']:
                    self.UIManager.get_widget('/mainmenu/%smenu/' % \
                                             (menu,)).hide()
            for menu in ['remove', 'clear', 'pl', 'update',
                         'new', 'edit', 'sort', 'tag']:
                self.UIManager.get_widget('/mainmenu/' + menu + 'menu/').hide()
        elif self.current_tab == self.TAB_STREAMS:
            self.UIManager.get_widget('/mainmenu/newmenu/').show()
            if self.streams_selection.count_selected_rows() > 0:
                if self.streams_selection.count_selected_rows() == 1:
                    self.UIManager.get_widget('/mainmenu/editmenu/').show()
                else:
                    self.UIManager.get_widget('/mainmenu/editmenu/').hide()
                for menu in ['add', 'replace', 'playafter', 'rm']:
                    self.UIManager.get_widget('/mainmenu/%smenu/' % \
                                             (menu,)).show()

            else:
                for menu in ['add', 'replace', 'playafter', 'rm']:
                    self.UIManager.get_widget('/mainmenu/%smenu/' % \
                                             (menu,)).hide()
            for menu in ['rename', 'remove', 'clear',
                         'pl', 'update', 'sort', 'tag']:
                self.UIManager.get_widget('/mainmenu/' + menu + 'menu/').hide()

    def path_to_icon(self, icon_name):
        full_filename = pkg_resources.resource_filename( __name__, \
                                                        "pixmaps/%s" % icon_name)
        if os.path.exists(full_filename):
            return full_filename
        else:
            self.logger.critical("Icon %r cannot be found. Aborting...", icon_name)
            sys.exit(1)

    def on_tags_edit(self, _widget):
        ui.change_cursor(Gdk.Cursor.new(Gdk.CursorType.WATCH))
        while Gtk.events_pending():
            Gtk.main_iteration()

        files = []
        temp_mpdpaths = []
        if self.current_tab == self.TAB_INFO:
            if self.status_is_play_or_pause():
                # Use current file in songinfo:
                mpdpath = mpdh.get(self.songinfo, 'file')
                fullpath = os.path.join(
                    self.config.musicdir[self.config.profile_num], mpdpath)
                files.append(fullpath)
                temp_mpdpaths.append(mpdpath)
        elif self.current_tab == self.TAB_LIBRARY:
            # Populates files array with selected library items:
            items = self.library.get_path_child_filenames(False)
            for item in items:
                files.append(
                    os.path.join(self.config.musicdir[self.config.profile_num],
                                 item))
                temp_mpdpaths.append(item)
        elif self.current_tab == self.TAB_CURRENT:
            # Populates files array with selected current playlist items:
            temp_mpdpaths = self.current.get_selected_filenames(False)
            files = self.current.get_selected_filenames(True)

        tageditor = tagedit.TagEditor(self.window,
                                      self.tags_mpd_update,
                                      self.tags_set_use_mpdpath)
        tageditor.set_use_mpdpaths(self.config.tags_use_mpdpath)
        tageditor.on_tags_edit(files, temp_mpdpaths,
                               self.config.musicdir[self.config.profile_num])

    def tags_set_use_mpdpath(self, use_mpdpath):
        self.config.tags_use_mpdpath = use_mpdpath

    def tags_mpd_update(self, tag_paths):
        self.mpd.update(list(tag_paths))
        self.mpd_update_queued = True

    def on_about(self, _action):
        about_dialog = about.About(self.window,
                                   self.config,
                                   version,
                                   __license__,
                                   self.path_to_icon('sonata_large.png'))

        stats = None
        if self.conn:
            # Extract some MPD stats:
            mpdstats = self.mpd.stats()
            stats = {'artists': mpdstats['artists'],
                 'albums': mpdstats['albums'],
                 'songs': mpdstats['songs'],
                 'db_playtime': mpdstats['db_playtime'],
                 }

        about_dialog.about_load(stats)

    def systemtray_initialize(self):
        # Make system tray 'icon' to sit in the system tray
        self.tray_icon.initialize(
            self.systemtray_click,
            self.systemtray_scroll,
            self.systemtray_activate,
        )

        if self.config.show_trayicon:
            self.tray_icon.show()
        else:
            self.tray_icon.hide()
        self.tray_icon.update_icon(self.path_to_icon('sonata.png'))

    def dbus_show(self):
        self.window.hide()
        self.withdraw_app_undo()

    def dbus_toggle(self):
        if self.window.get_property('visible'):
            self.withdraw_app()
        else:
            self.withdraw_app_undo()

    def dbus_popup(self):
        self.on_currsong_notify(force_popup=True)

    def dbus_fullscreen(self):
        self.fullscreen_cover_art(None)

    def main(self):
        signal.signal(signal.SIGINT, self.on_delete_event)
        Gtk.main()
<|MERGE_RESOLUTION|>--- conflicted
+++ resolved
@@ -537,7 +537,7 @@
                                        self.on_add_item,
                                        self.settings_save,
                                        self.TAB_STREAMS,
-                                       self.new_tab)
+                                       self.add_tab)
 
         self.streams_treeview = self.streams.get_treeview()
         self.streams_selection = self.streams.get_selection()
@@ -560,7 +560,7 @@
                                              self.connected,
                                              self.add_selected_to_playlist,
                                              self.TAB_PLAYLISTS,
-                                             self.new_tab)
+                                             self.add_tab)
 
         self.playlists_treeview = self.playlists.get_treeview()
         self.playlists_selection = self.playlists.get_selection()
@@ -637,10 +637,6 @@
         self.nextbutton = self.builder.get_object('next_button')
         for mediabutton in (self.prevbutton, self.ppbutton, self.stopbutton,
                             self.nextbutton):
-<<<<<<< HEAD
-=======
-            mediabutton.get_child().get_child().get_children()[1].set_text('')
->>>>>>> 08c4710e
             if not self.config.show_playback:
                 ui.hide(mediabutton)
         self.progressbox = self.builder.get_object('progress_box')
