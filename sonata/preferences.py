
"""
This module provides a user interface for changing configuration
variables.

Example usage:
import preferences
...
prefs = preferences.Preferences()
prefs.on_prefs_real(self.window, self.prefs_window_response, tab callbacks...)
"""

import gettext, hashlib

from gi.repository import Gtk, Gdk, GdkPixbuf, GObject

from sonata.config import Config
from sonata.pluginsystem import pluginsystem
from sonata import ui, misc, consts, formatting
import os

class Extras_cbs(object):
    """Callbacks and data specific to the extras tab"""
    popuptimes = []
    notif_toggled = None
    crossfade_changed = None
    crossfade_toggled = None

class Display_cbs(object):
    """Callbacks specific to the display tab"""
    stylized_toggled = None
    art_toggled = None
    playback_toggled = None
    progress_toggled = None
    statusbar_toggled = None
    lyrics_toggled = None
    trayicon_available = None

class Behavior_cbs(object):
    """Callbacks and data specific to the behavior tab"""
    trayicon_toggled = None
    trayicon_in_use = None
    sticky_toggled = None
    ontop_toggled = None
    decorated_toggled = None
    infofile_changed = None

class Format_cbs(object):
    """Callbacks specific to the format tab"""
    currentoptions_changed = None
    libraryoptions_changed = None
    titleoptions_changed = None
    currsongoptions1_changed = None
    currsongoptions2_changed = None

class Preferences():
    """This class implements a preferences dialog for changing
    configuration variables.

    Many changes are applied instantly with respective
    callbacks. Closing the dialog causes a response callback.
    """
    def __init__(self, config, reconnect, renotify, reinfofile,
             settings_save, populate_profiles_for_menu):

        self.config = config

        # These are callbacks to Main
        self.reconnect = reconnect
        self.renotify = renotify
        self.reinfofile = reinfofile
        self.settings_save = settings_save
        self.populate_profiles_for_menu = populate_profiles_for_menu

        # Temporary flag:
        self.updating_nameentry = False

        self.prev_host = None
        self.prev_password = None
        self.prev_port = None

        self.window = None
        self.last_tab = 0
        self.display_trayicon = None
        self.direntry = None
        self.using_mpd_env_vars = False

    def on_prefs_real(self):
        """Display the preferences dialog"""

        self.builder = Gtk.Builder()
        self.builder.add_from_file('{0}/ui/preferences.ui'.format(
            os.path.dirname(ui.__file__)))
        self.builder.set_translation_domain('sonata')

        self.prefswindow = self.builder.get_object('preferences_dialog')
        self.prefswindow.set_transient_for(self.window)
        self.prefsnotebook = self.builder.get_object('preferences_notebook')

        tabs = ('mpd', 'display', 'behavior', 'format', 'extras', 'plugins')

        for name in tabs:
            func = getattr(self, '%s_tab' % name)
            cbs = globals().get('%s_cbs' % name.capitalize())
<<<<<<< HEAD
            tab, label = func(cbs)
            self.prefsnotebook.append_page(tab, label)
=======
            func(cbs)
>>>>>>> 08c4710e

        close_button = self.builder.get_object('preferences_closebutton')
        self.prefswindow.show_all()
        self.prefsnotebook.set_current_page(self.last_tab)
        close_button.grab_focus()
        self.prefswindow.connect('response', self._window_response)
        # Save previous connection properties to determine if we should try to
        # connect to MPD after prefs are closed:
        self.prev_host = self.config.host[self.config.profile_num]
        self.prev_port = self.config.port[self.config.profile_num]
        self.prev_password = self.config.password[self.config.profile_num]

    def mpd_tab(self, cbs=None):
        """Construct and layout the MPD tab"""
<<<<<<< HEAD
        builder = Gtk.Builder()
        builder.set_translation_domain('sonata')
        builder.add_from_file('{0}/ui/preferences_mpd.ui'.format(
            os.path.dirname(ui.__file__)))
        #frame.set_shadow_type(Gtk.ShadowType.NONE)
        controlbox = builder.get_object('connection_frame_label_widget')
        profiles = builder.get_object('connection_profiles')
        add_profile = builder.get_object('connection_add_profile')
        remove_profile = builder.get_object('connection_remove_profile')
        self._populate_profile_combo(profiles, self.config.profile_num,
            remove_profile)
        nameentry = builder.get_object('connection_name')
        hostentry = builder.get_object('connection_host')
        portentry = builder.get_object('connection_port')
        direntry = builder.get_object('connection_dir')
        self.direntry = direntry
        direntry.connect('selection-changed', self._direntry_changed,
            profiles)
        passwordentry = builder.get_object('connection_password')
        autoconnect = builder.get_object('connection_autoconnect')
=======
        #frame.set_shadow_type(Gtk.ShadowType.NONE)
        controlbox = self.builder.get_object('connection_frame_label_widget')
        profiles = self.builder.get_object('connection_profiles')
        add_profile = self.builder.get_object('connection_add_profile')
        remove_profile = self.builder.get_object('connection_remove_profile')
        self._populate_profile_combo(profiles, self.config.profile_num,
            remove_profile)
        nameentry = self.builder.get_object('connection_name')
        hostentry = self.builder.get_object('connection_host')
        portentry = self.builder.get_object('connection_port')
        direntry = self.builder.get_object('connection_dir')
        self.direntry = direntry
        direntry.connect('selection-changed', self._direntry_changed,
            profiles)
        passwordentry = self.builder.get_object('connection_password')
        autoconnect = self.builder.get_object('connection_autoconnect')
>>>>>>> 08c4710e
        autoconnect.set_active(self.config.autoconnect)
        autoconnect.connect('toggled', self._config_widget_active,
            'autoconnect')
        # Fill in entries with current profile:
        self._profile_chosen(profiles, nameentry, hostentry,
            portentry, passwordentry, direntry)
        # Update display if $MPD_HOST or $MPD_PORT is set:
        host, port, password = misc.mpd_env_vars()
        if host or port:
            self.using_mpd_env_vars = True
            if not host:
                host = ""
            if not port:
                port = 0
            if not password:
                password = ""
            hostentry.set_text(str(host))
            portentry.set_value(port)
            passwordentry.set_text(str(password))
            nameentry.set_text(_("Using MPD_HOST/PORT"))
            for widget in [hostentry, portentry, passwordentry,
                       nameentry, profiles, add_profile,
                       remove_profile]:
                widget.set_sensitive(False)
        else:
            self.using_mpd_env_vars = False
            nameentry.connect('changed', self._nameentry_changed,
                profiles, remove_profile)
            hostentry.connect('changed', self._hostentry_changed,
                profiles)
            portentry.connect('value-changed',
                self._portentry_changed, profiles)
            passwordentry.connect('changed',
                self._passwordentry_changed, profiles)
            profiles.connect('changed',
                self._profile_chosen, nameentry, hostentry,
                portentry, passwordentry, direntry)
            add_profile.connect('clicked', self._add_profile,
                nameentry, profiles, remove_profile)
            remove_profile.connect('clicked', self._remove_profile,
                profiles, remove_profile)

<<<<<<< HEAD
        tab = builder.get_object('preferences_mpd')
        label = builder.get_object('preferences_tab_mpd')

        return tab, label

=======
>>>>>>> 08c4710e
    def extras_tab(self, cbs):
        """Construct and layout the extras tab"""
        if not self.scrobbler.imported():
            self.config.as_enabled = False
<<<<<<< HEAD
        builder = Gtk.Builder()
        builder.set_translation_domain('sonata')
        builder.add_from_file('{0}/ui/preferences_extras.ui'.format(
            os.path.dirname(ui.__file__)))

        as_checkbox = builder.get_object('scrobbler_check')
        as_checkbox.set_active(self.config.as_enabled)
        as_user_label = builder.get_object('scrobbler_username_label')
        as_user_entry = builder.get_object('scrobbler_username_entry')
        as_user_entry.set_text(self.config.as_username)
        as_user_entry.connect('changed', self._as_username_changed)
        as_pass_label = builder.get_object('scrobbler_password_label')
        as_pass_entry = builder.get_object('scrobbler_password_entry')
        as_pass_entry.set_text(self.config.as_password_md5)
        as_pass_entry.connect('changed', self._as_password_changed)
        display_notification = builder.get_object('notification_check')
=======

        as_checkbox = self.builder.get_object('scrobbler_check')
        as_checkbox.set_active(self.config.as_enabled)
        as_user_label = self.builder.get_object('scrobbler_username_label')
        as_user_entry = self.builder.get_object('scrobbler_username_entry')
        as_user_entry.set_text(self.config.as_username)
        as_user_entry.connect('changed', self._as_username_changed)
        as_pass_label = self.builder.get_object('scrobbler_password_label')
        as_pass_entry = self.builder.get_object('scrobbler_password_entry')
        as_pass_entry.set_text(self.config.as_password_md5)
        as_pass_entry.connect('changed', self._as_password_changed)
        display_notification = self.builder.get_object('notification_check')
>>>>>>> 08c4710e
        display_notification.set_active(self.config.show_notification)

        time_names = ["%s %s" %
            (i , ngettext('second', 'seconds', int(i)))
            for i in cbs.popuptimes if i != _('Entire song')]
<<<<<<< HEAD
        notification_options = builder.get_object('notification_time_combo')
=======
        notification_options = self.builder.get_object('notification_time_combo')
>>>>>>> 08c4710e
        for time in time_names:
            notification_options.append_text(time)
        notification_options.connect('changed', self._notiftime_changed)
        notification_options.set_active(self.config.popup_option)
<<<<<<< HEAD
        notification_locs = builder.get_object('notification_loc_combo')
        notification_locs.set_active(self.config.traytips_notifications_location)
        notification_locs.connect('changed', self._notiflocation_changed)
        notifhbox = builder.get_object('notification_box')
=======
        notification_locs = self.builder.get_object('notification_loc_combo')
        notification_locs.set_active(self.config.traytips_notifications_location)
        notification_locs.connect('changed', self._notiflocation_changed)
        notifhbox = self.builder.get_object('notification_box')
>>>>>>> 08c4710e
        display_notification.connect('toggled', cbs.notif_toggled,
            notifhbox)
        if not self.config.show_notification:
            notifhbox.set_sensitive(False)

<<<<<<< HEAD
        crossfadespin = builder.get_object('crossfade_time')
        crossfadespin.set_value(self.config.xfade)
        crossfadespin.connect('value-changed', cbs.crossfade_changed)
        crossfadelabel2 = builder.get_object('crossfade_label')
        crossfadelabel3 = builder.get_object('crossfade_extra_label')
        crossfadecheck = builder.get_object('crossfade_check')
=======
        crossfadespin = self.builder.get_object('crossfade_time')
        crossfadespin.set_value(self.config.xfade)
        crossfadespin.connect('value-changed', cbs.crossfade_changed)
        crossfadelabel2 = self.builder.get_object('crossfade_label')
        crossfadelabel3 = self.builder.get_object('crossfade_extra_label')
        crossfadecheck = self.builder.get_object('crossfade_check')
>>>>>>> 08c4710e
        crossfadecheck.connect('toggled',
            self._crossfadecheck_toggled, crossfadespin,
            crossfadelabel2, crossfadelabel3)
        crossfadecheck.connect('toggled', cbs.crossfade_toggled,
            crossfadespin)
        crossfadecheck.set_active(self.config.xfade_enabled)
        crossfadecheck.toggled() # Force the toggled callback

        as_checkbox.connect('toggled', self._as_enabled_toggled,
            as_user_entry, as_pass_entry, as_user_label,
            as_pass_label)
        if not self.config.as_enabled or not self.scrobbler.imported():
            for widget in (as_user_entry, as_pass_entry,
                    as_user_label, as_pass_label):
                widget.set_sensitive(False)
<<<<<<< HEAD
        tab = builder.get_object('preferences_extras')
        label = builder.get_object('preferences_tab_extras')

        return tab, label

    def display_tab(self, cbs):
        """Construct and layout the display tab"""
        builder = Gtk.Builder()
        builder.add_from_file('{0}/ui/preferences_display.ui'.format(
            os.path.dirname(ui.__file__)))
        builder.set_translation_domain('sonata')

        displaylabel = builder.get_object('display_frame_label')
        displaylabel.set_markup('<b>' + _('Display') + '</b>')

        art = builder.get_object('art_check')
        art.set_active(self.config.show_covers)
        stylized_combo = builder.get_object('art_style_combo')
        stylized_combo.set_active(self.config.covers_type)
        stylized_combo.connect('changed', cbs.stylized_toggled)
        art_prefs = builder.get_object('art_preferences')
        art_prefs.set_sensitive(self.config.show_covers)
        art_combo = builder.get_object('art_search_combo')
=======

    def display_tab(self, cbs):
        """Construct and layout the display tab"""

        displaylabel = self.builder.get_object('display_frame_label')
        displaylabel.set_markup('<b>' + _('Display') + '</b>')

        art = self.builder.get_object('art_check')
        art.set_active(self.config.show_covers)
        stylized_combo = self.builder.get_object('art_style_combo')
        stylized_combo.set_active(self.config.covers_type)
        stylized_combo.connect('changed', cbs.stylized_toggled)
        art_prefs = self.builder.get_object('art_preferences')
        art_prefs.set_sensitive(self.config.show_covers)
        art_combo = self.builder.get_object('art_search_combo')
>>>>>>> 08c4710e
        art_combo.set_active(self.config.covers_pref)
        art_combo.connect('changed', self._config_widget_active, 'covers_pref')

        #FIXME move into preferences_display.ui?
<<<<<<< HEAD
        art_location = builder.get_object('art_save_combo')
=======
        art_location = self.builder.get_object('art_save_combo')
>>>>>>> 08c4710e
        for item in ["%s/%s" % (_("SONG_DIR"), item)
            for item in ("cover.jpg", "album.jpg", "folder.jpg",
                self.config.art_location_custom_filename or _("custom"))]:
            art_location.append_text(item)
        art_location.set_active(self.config.art_location)
        art_location.connect('changed', self._art_location_changed)

        art.connect('toggled', cbs.art_toggled, art_prefs)
<<<<<<< HEAD
        playback = builder.get_object('playback_buttons_check')
        playback.set_active(self.config.show_playback)
        playback.connect('toggled', cbs.playback_toggled)
        progress = builder.get_object('progressbar_check')
        progress.set_active(self.config.show_progress)
        progress.connect('toggled', cbs.progress_toggled)
        statusbar = builder.get_object('statusbar_check')
        statusbar.set_active(self.config.show_statusbar)
        statusbar.connect('toggled', cbs.statusbar_toggled)
        lyrics = builder.get_object('lyrics_check')
        lyrics.set_active(self.config.show_lyrics)
        lyrics_location = builder.get_object('lyrics_save_combo')
        lyrics_location.set_active(self.config.lyrics_location)
        lyrics_location.connect('changed', self._lyrics_location_changed)
        lyrics_location_hbox = builder.get_object('lyrics_preferences')
        lyrics_location_hbox.set_sensitive(self.config.show_lyrics)
        lyrics.connect('toggled', cbs.lyrics_toggled, lyrics_location_hbox)
        trayicon = builder.get_object('tray_icon_check')
=======
        playback = self.builder.get_object('playback_buttons_check')
        playback.set_active(self.config.show_playback)
        playback.connect('toggled', cbs.playback_toggled)
        progress = self.builder.get_object('progressbar_check')
        progress.set_active(self.config.show_progress)
        progress.connect('toggled', cbs.progress_toggled)
        statusbar = self.builder.get_object('statusbar_check')
        statusbar.set_active(self.config.show_statusbar)
        statusbar.connect('toggled', cbs.statusbar_toggled)
        lyrics = self.builder.get_object('lyrics_check')
        lyrics.set_active(self.config.show_lyrics)
        lyrics_location = self.builder.get_object('lyrics_save_combo')
        lyrics_location.set_active(self.config.lyrics_location)
        lyrics_location.connect('changed', self._lyrics_location_changed)
        lyrics_location_hbox = self.builder.get_object('lyrics_preferences')
        lyrics_location_hbox.set_sensitive(self.config.show_lyrics)
        lyrics.connect('toggled', cbs.lyrics_toggled, lyrics_location_hbox)
        trayicon = self.builder.get_object('tray_icon_check')
>>>>>>> 08c4710e
        self.display_trayicon = trayicon
        trayicon.set_active(self.config.show_trayicon)
        trayicon.set_sensitive(cbs.trayicon_available)

<<<<<<< HEAD
        tab = builder.get_object('preferences_display')
        label = builder.get_object('preferences_tab_display')

        return tab, label

    def behavior_tab(self, cbs):
        """Construct and layout the behavior tab"""
        builder = Gtk.Builder()
        builder.add_from_file('{0}/ui/preferences_behavior.ui'.format(
            os.path.dirname(ui.__file__)))
        builder.set_translation_domain('sonata')

        frame = builder.get_object('behavior_frame')
        sticky = builder.get_object('behavior_sticky_check')
        sticky.set_active(self.config.sticky)
        sticky.connect('toggled', cbs.sticky_toggled)
        ontop = builder.get_object('behavior_ontop_check')
        ontop.set_active(self.config.ontop)
        ontop.connect('toggled', cbs.ontop_toggled)
        decor = builder.get_object('behavior_decor_check')
        decor.set_active(not self.config.decorated)
        decor.connect('toggled', cbs.decorated_toggled, self.prefswindow)
        minimize = builder.get_object('behavior_minimize_check')
=======
    def behavior_tab(self, cbs):
        """Construct and layout the behavior tab"""

        frame = self.builder.get_object('behavior_frame')
        sticky = self.builder.get_object('behavior_sticky_check')
        sticky.set_active(self.config.sticky)
        sticky.connect('toggled', cbs.sticky_toggled)
        ontop = self.builder.get_object('behavior_ontop_check')
        ontop.set_active(self.config.ontop)
        ontop.connect('toggled', cbs.ontop_toggled)
        decor = self.builder.get_object('behavior_decor_check')
        decor.set_active(not self.config.decorated)
        decor.connect('toggled', cbs.decorated_toggled, self.prefswindow)
        minimize = self.builder.get_object('behavior_minimize_check')
>>>>>>> 08c4710e
        minimize.set_active(self.config.minimize_to_systray)
        minimize.connect('toggled', self._config_widget_active,
            'minimize_to_systray')
        self.display_trayicon.connect('toggled', cbs.trayicon_toggled,
            minimize)
        minimize.set_sensitive(cbs.trayicon_in_use)

<<<<<<< HEAD
        update_start = builder.get_object('misc_updatestart_check')
        update_start.set_active(self.config.update_on_start)
        update_start.connect('toggled', self._config_widget_active,
            'update_on_start')
        exit_stop = builder.get_object('misc_exit_stop_check')
        exit_stop.set_active(self.config.stop_on_exit)
        exit_stop.connect('toggled', self._config_widget_active,
            'stop_on_exit')
        infofile_usage = builder.get_object('misc_infofile_usage_check')
        infofile_usage.set_active(self.config.use_infofile)
        infopath_options = builder.get_object('misc_infofile_entry')
=======
        update_start = self.builder.get_object('misc_updatestart_check')
        update_start.set_active(self.config.update_on_start)
        update_start.connect('toggled', self._config_widget_active,
            'update_on_start')
        exit_stop = self.builder.get_object('misc_exit_stop_check')
        exit_stop.set_active(self.config.stop_on_exit)
        exit_stop.connect('toggled', self._config_widget_active,
            'stop_on_exit')
        infofile_usage = self.builder.get_object('misc_infofile_usage_check')
        infofile_usage.set_active(self.config.use_infofile)
        infopath_options = self.builder.get_object('misc_infofile_entry')
>>>>>>> 08c4710e
        infopath_options.set_text(self.config.infofile_path)
        infopath_options.connect('focus_out_event',
                    cbs.infofile_changed)
        infopath_options.connect('activate', cbs.infofile_changed, None)
        if not self.config.use_infofile:
            infopath_options.set_sensitive(False)
        infofile_usage.connect('toggled', self._infofile_toggled,
            infopath_options)
<<<<<<< HEAD
        tab = builder.get_object('preferences_behavior')
        label = builder.get_object('preferences_tab_behavior')

        return tab, label

    def format_tab(self, cbs):
        """Construct and layout the format tab"""
        builder = Gtk.Builder()
        builder.add_from_file('{0}/ui/preferences_format.ui'.format(
            os.path.dirname(ui.__file__)))
        builder.set_translation_domain('sonata')

        playlist_entry = builder.get_object('format_playlist_entry')
        playlist_entry.set_text(self.config.currentformat)
        library_entry = builder.get_object('format_library_entry')
        library_entry.set_text(self.config.libraryformat)
        window_entry = builder.get_object('format_window_entry')
        window_entry.set_text(self.config.titleformat)
        current1_entry = builder.get_object('format_current1_entry')
        current1_entry.set_text(self.config.currsongformat1)
        current2_entry = builder.get_object('format_current2_entry')
=======

    def format_tab(self, cbs):
        """Construct and layout the format tab"""

        playlist_entry = self.builder.get_object('format_playlist_entry')
        playlist_entry.set_text(self.config.currentformat)
        library_entry = self.builder.get_object('format_library_entry')
        library_entry.set_text(self.config.libraryformat)
        window_entry = self.builder.get_object('format_window_entry')
        window_entry.set_text(self.config.titleformat)
        current1_entry = self.builder.get_object('format_current1_entry')
        current1_entry.set_text(self.config.currsongformat1)
        current2_entry = self.builder.get_object('format_current2_entry')
>>>>>>> 08c4710e
        current2_entry.set_text(self.config.currsongformat2)
        entries = [playlist_entry, library_entry, window_entry, current1_entry,
                   current2_entry]

        entry_cbs = (cbs.currentoptions_changed,
                 cbs.libraryoptions_changed,
                 cbs.titleoptions_changed,
                 cbs.currsongoptions1_changed,
                 cbs.currsongoptions2_changed)
        for entry, cb, next in zip(entries, entry_cbs,
                entries[1:] + entries[:1]):
            entry.connect('focus_out_event', cb)
            entry.connect('activate', lambda _, n: n.grab_focus(),
                    next)

        #FIXME doesn't currently use small markup (id="format_avail_label")
<<<<<<< HEAD
        availableformatbox = builder.get_object('format_avail_descs')
=======
        availableformatbox = self.builder.get_object('format_avail_descs')
>>>>>>> 08c4710e
        formatcodes = formatting.formatcodes
        for codes in [formatcodes[:int((len(formatcodes)+1)/2)],
                  formatcodes[int((len(formatcodes)+1)/2):]]:
            rows = '\n'.join('<tt>%%%s</tt> - %s' %
                    (code.code, code.description)
                    for code in codes)
            markup = '<small>' + rows + '</small>'
            formattinghelp = ui.label(markup=markup)
            availableformatbox.pack_start(formattinghelp, True, True, 0)

<<<<<<< HEAD
        additionalinfo = builder.get_object('format_additional_label')
        # FIXME need to either separate markup from localized strings OR
        # include markup in the strings and let the translators work around them
        additionalinfo.set_markup('<small><tt>{ }</tt> - ' + _('Info displayed only if all enclosed tags are defined') + '\n<tt>|</tt> - ' + _('Creates columns in the current playlist') + '</small>')

        tab = builder.get_object('preferences_format')
        label = builder.get_object('preferences_tab_format')

        return tab, label
=======
        additionalinfo = self.builder.get_object('format_additional_label')
        # FIXME need to either separate markup from localized strings OR
        # include markup in the strings and let the translators work around them
        additionalinfo.set_markup('<small><tt>{ }</tt> - ' + _('Info displayed only if all enclosed tags are defined') + '\n<tt>|</tt> - ' + _('Creates columns in the current playlist') + '</small>')
>>>>>>> 08c4710e

    def plugins_tab(self, cbs=None):
        """Construct and layout the plugins tab"""

<<<<<<< HEAD
        builder = Gtk.Builder()
        builder.add_from_file('{0}/ui/preferences_plugins.ui'.format(
            os.path.dirname(ui.__file__)))
        builder.set_translation_domain('sonata')

        self.plugin_UIManager = builder.get_object('plugins_ui_manager')
=======
        self.plugin_UIManager = self.builder.get_object('plugins_ui_manager')
>>>>>>> 08c4710e
        menu_handlers = {
            "plugin_configure": self.plugin_configure,
            "plugin_about": self.plugin_about
        }
<<<<<<< HEAD
        builder.connect_signals(menu_handlers)

        self.pluginview = builder.get_object('plugins_treeview')
        self.pluginselection = self.pluginview.get_selection()
        plugindata = builder.get_object('plugins_store')
        self.pluginview.connect('button-press-event', self.plugin_click)

        plugincheckcell = builder.get_object('plugins_check_renderer')
=======
        self.builder.connect_signals(menu_handlers)

        self.pluginview = self.builder.get_object('plugins_treeview')
        self.pluginselection = self.pluginview.get_selection()
        plugindata = self.builder.get_object('plugins_store')
        self.pluginview.connect('button-press-event', self.plugin_click)

        plugincheckcell = self.builder.get_object('plugins_check_renderer')
>>>>>>> 08c4710e
        plugincheckcell.connect('toggled', self.plugin_toggled,
            (plugindata, 0))

        plugindata.clear()
        for plugin in pluginsystem.get_info():
            pb = self.plugin_get_icon_pixbuf(plugin)
            plugin_text = "<b>" + plugin.longname + "</b> " + plugin.version_string
            plugin_text += "\n" + plugin.description
            enabled = plugin.get_enabled()
            plugindata.append((enabled, pb, plugin_text))
<<<<<<< HEAD

        tab = builder.get_object('preferences_plugins')
        label = builder.get_object('preferences_tab_plugins')

        return tab, label
=======
>>>>>>> 08c4710e

    def _window_response(self, window, response):
        if response == Gtk.ResponseType.CLOSE:
            self.last_tab = self.prefsnotebook.get_current_page()
            #XXX: These two are probably never triggered
            if self.config.show_lyrics and self.config.lyrics_location != consts.LYRICS_LOCATION_HOME:
                if not os.path.isdir(misc.file_from_utf8(self.config.musicdir[self.config.profile_num])):
                    ui.show_msg(self.window, _("To save lyrics to the music file's directory, you must specify a valid music directory."), _("Music Dir Verification"), 'musicdirVerificationError', Gtk.ButtonsType.CLOSE)
                    # Set music_dir entry focused:
                    self.prefsnotebook.set_current_page(0)
                    self.direntry.grab_focus()
                    return
            if self.config.show_covers and self.config.art_location != consts.ART_LOCATION_HOMECOVERS:
                if not os.path.isdir(misc.file_from_utf8(self.config.musicdir[self.config.profile_num])):
                    ui.show_msg(self.window, _("To save artwork to the music file's directory, you must specify a valid music directory."), _("Music Dir Verification"), 'musicdirVerificationError', Gtk.ButtonsType.CLOSE)
                    # Set music_dir entry focused:
                    self.prefsnotebook.set_current_page(0)
                    self.direntry.grab_focus()
                    return
            if not self.using_mpd_env_vars:
                if self.prev_host != self.config.host[self.config.profile_num] or self.prev_port != self.config.port[self.config.profile_num] or self.prev_password != self.config.password[self.config.profile_num]:
                    # Try to connect if mpd connection info has been updated:
                    ui.change_cursor(Gdk.Cursor.new(Gdk.CursorType.WATCH))
                    self.reconnect()
            self.settings_save()
            self.populate_profiles_for_menu()
            ui.change_cursor(None)
        window.destroy()

    def _config_widget_active(self, widget, member):
        """Sets a config attribute to the widget's active value"""
        setattr(self.config, member, widget.get_active())

    def _as_enabled_toggled(self, checkbox, *widgets):
        if checkbox.get_active():
            self.scrobbler.import_module(True)
        if self.scrobbler.imported():
            self.config.as_enabled = checkbox.get_active()
            self.scrobbler.init()
            for widget in widgets:
                widget.set_sensitive(self.config.as_enabled)
        elif checkbox.get_active():
            checkbox.set_active(False)

    def _as_username_changed(self, entry):
        if self.scrobbler.imported():
            self.config.as_username = entry.get_text()
            self.scrobbler.auth_changed()

    def _as_password_changed(self, entry):
        if self.scrobbler.imported():
            self.config.as_password_md5 = hashlib.md5(entry.get_text()).hexdigest()
            self.scrobbler.auth_changed()

    def _nameentry_changed(self, entry, profile_combo, remove_profiles):
        if not self.updating_nameentry:
            profile_num = profile_combo.get_active()
            self.config.profile_names[profile_num] = entry.get_text()
            self._populate_profile_combo(profile_combo, profile_num, remove_profiles)

    def _hostentry_changed(self, entry, profile_combo):
        profile_num = profile_combo.get_active()
        self.config.host[profile_num] = entry.get_text()

    def _portentry_changed(self, entry, profile_combo):
        profile_num = profile_combo.get_active()
        self.config.port[profile_num] = entry.get_value_as_int()

    def _passwordentry_changed(self, entry, profile_combo):
        profile_num = profile_combo.get_active()
        self.config.password[profile_num] = entry.get_text()

    def _direntry_changed(self, entry, profile_combo):
        profile_num = profile_combo.get_active()
        self.config.musicdir[profile_num] = misc.sanitize_musicdir(entry.get_filename())

    def _add_profile(self, _button, nameentry, profile_combo, remove_profiles):
        self.updating_nameentry = True
        profile_num = profile_combo.get_active()
        self.config.profile_names.append(_("New Profile"))
        nameentry.set_text(self.config.profile_names[-1])
        self.updating_nameentry = False
        self.config.host.append(self.config.host[profile_num])
        self.config.port.append(self.config.port[profile_num])
        self.config.password.append(self.config.password[profile_num])
        self.config.musicdir.append(self.config.musicdir[profile_num])
        self._populate_profile_combo(profile_combo, len(self.config.profile_names)-1, remove_profiles)

    def _remove_profile(self, _button, profile_combo, remove_profiles):
        profile_num = profile_combo.get_active()
        if profile_num == self.config.profile_num:
            # Profile deleted, revert to first profile:
            self.config.profile_num = 0
            self.reconnect(None)
        self.config.profile_names.pop(profile_num)
        self.config.host.pop(profile_num)
        self.config.port.pop(profile_num)
        self.config.password.pop(profile_num)
        self.config.musicdir.pop(profile_num)
        if profile_num > 0:
            self._populate_profile_combo(profile_combo, profile_num-1, remove_profiles)
        else:
            self._populate_profile_combo(profile_combo, 0, remove_profiles)

    def _profile_chosen(self, profile_combo, nameentry, hostentry, portentry, passwordentry, direntry):
        profile_num = profile_combo.get_active()
        self.updating_nameentry = True
        nameentry.set_text(str(self.config.profile_names[profile_num]))
        self.updating_nameentry = False
        hostentry.set_text(str(self.config.host[profile_num]))
        portentry.set_value(self.config.port[profile_num])
        passwordentry.set_text(str(self.config.password[profile_num]))
        direntry.set_current_folder(misc.sanitize_musicdir(self.config.musicdir[profile_num]))

    def _populate_profile_combo(self, profile_combo, active_index, remove_profiles):
        new_model = Gtk.ListStore(str)
        new_model.clear()
        profile_combo.set_model(new_model)
        for i, profile_name in enumerate(self.config.profile_names):
            combo_text = "[%s] %s" % (i+1, profile_name[:15])
            if len(profile_name) > 15:
                combo_text += "..."
            profile_combo.append_text(combo_text)
        profile_combo.set_active(active_index)
        # Enable remove button if there is more than one profile
        remove_profiles.set_sensitive(len(self.config.profile_names) > 1)

    def _lyrics_location_changed(self, combobox):
        self.config.lyrics_location = combobox.get_active()

    def _art_location_changed(self, combobox):
        if combobox.get_active() == consts.ART_LOCATION_CUSTOM:
            # Prompt user for playlist name:
            dialog = ui.dialog(title=_("Custom Artwork"), parent=self.window, flags=Gtk.DialogFlags.MODAL | Gtk.DialogFlags.DESTROY_WITH_PARENT, buttons=(Gtk.STOCK_CANCEL, Gtk.ResponseType.REJECT, Gtk.STOCK_OK, Gtk.ResponseType.ACCEPT), role='customArtwork', default=Gtk.ResponseType.ACCEPT)
            hbox = Gtk.HBox()
            hbox.pack_start(ui.label(text=_('Artwork filename:')), False, False, 5)
            entry = ui.entry(self.config.art_location_custom_filename)
            entry.set_activates_default(True)
            hbox.pack_start(entry, True, True, 5)
            dialog.vbox.pack_start(hbox, True, True, 0)
            dialog.vbox.show_all()
            response = dialog.run()
            if response == Gtk.ResponseType.ACCEPT:
                self.config.art_location_custom_filename = entry.get_text().replace("/", "")
                iter = combobox.get_active_iter()
                model = combobox.get_model()
                model.set(iter, 0, "SONG_DIR/" + (self.config.art_location_custom_filename or _("custom")))
            else:
                # Revert to non-custom item in combobox:
                combobox.set_active(self.config.art_location)
            dialog.destroy()
        self.config.art_location = combobox.get_active()

    def _crossfadecheck_toggled(self, button, *widgets):
        button_active = button.get_active()
        for widget in widgets:
            widget.set_sensitive(button_active)

    def _notiflocation_changed(self, combobox):
        self.config.traytips_notifications_location = combobox.get_active()
        self.renotify()

    def _notiftime_changed(self, combobox):
        self.config.popup_option = combobox.get_active()
        self.renotify()

    def _infofile_toggled(self, button, infofileformatbox):
        self.config.use_infofile = button.get_active()
        infofileformatbox.set_sensitive(self.config.use_infofile)
        if self.config.use_infofile:
            self.reinfofile()

    def plugin_click(self, _widget, event):
        if event.button == 3:
            self.plugin_UIManager.get_widget('/pluginmenu').popup(None, None, None, None, event.button, event.time)

    def plugin_toggled(self, _renderer, path, user_data):
        model, column = user_data
        enabled = not model[path][column]
        plugin = pluginsystem.get_info()[int(path)]
        pluginsystem.set_enabled(plugin, enabled)

        if enabled:
            # test that the plugin loads or already was loaded
            if not plugin.force_loaded():
                enabled = False
                pluginsystem.set_enabled(plugin, enabled)

        model[path][column] = enabled

    def plugin_about(self, _widget):
        plugin = self.plugin_get_selected()
        iconpb = self.plugin_get_icon_pixbuf(plugin)

        about_text = plugin.longname + "\n" + plugin.author + "\n"
        if len(plugin.author_email) > 0:
            about_text += "<" + plugin.author_email + ">"

        self.about_dialog = Gtk.AboutDialog()
        self.about_dialog.set_name(plugin.longname)
        self.about_dialog.set_role('about')
        self.about_dialog.set_version(plugin.version_string)
        if len(plugin.description.strip()) > 0:
            self.about_dialog.set_comments(plugin.description)
        if len(plugin.author.strip()) > 0:
            author = plugin.author
            if len(plugin.author.strip()) > 0:
                author += ' <' + plugin.author_email + '>'
            self.about_dialog.set_authors([author])
        if len(plugin.url.strip()) > 0:
            self.about_dialog.connect("activate-link", self.plugin_show_website)
            self.about_dialog.set_website(plugin.url)
        self.about_dialog.set_logo(iconpb)

        self.about_dialog.connect('response', self.plugin_about_close)
        self.about_dialog.connect('delete_event', self.plugin_about_close)
        self.about_dialog.show_all()

    def plugin_about_close(self, _event, _data=None):
        self.about_dialog.hide()
        return True

    def plugin_show_website(self, _dialog, link):
        return misc.browser_load(link, self.config.url_browser, \
                                 self.window)

    def plugin_configure(self, _widget):
        plugin = self.plugin_get_selected()
        ui.show_msg(self.prefswindow, "Nothing yet implemented.", "Configure", "pluginConfigure", Gtk.ButtonsType.CLOSE)

    def plugin_get_selected(self):
        model, i = self.pluginselection.get_selected()
        plugin_num = model.get_path(i).get_indices()[0]
        return pluginsystem.get_info()[plugin_num]

    def plugin_get_icon_pixbuf(self, plugin):
        pb = plugin.iconurl
        try:
            pb = GdkPixbuf.Pixbuf.new_from_file(pb)
        except:
            pb = self.pluginview.render_icon(Gtk.STOCK_EXECUTE, Gtk.IconSize.LARGE_TOOLBAR)
        return pb<|MERGE_RESOLUTION|>--- conflicted
+++ resolved
@@ -102,12 +102,7 @@
         for name in tabs:
             func = getattr(self, '%s_tab' % name)
             cbs = globals().get('%s_cbs' % name.capitalize())
-<<<<<<< HEAD
-            tab, label = func(cbs)
-            self.prefsnotebook.append_page(tab, label)
-=======
             func(cbs)
->>>>>>> 08c4710e
 
         close_button = self.builder.get_object('preferences_closebutton')
         self.prefswindow.show_all()
@@ -122,28 +117,6 @@
 
     def mpd_tab(self, cbs=None):
         """Construct and layout the MPD tab"""
-<<<<<<< HEAD
-        builder = Gtk.Builder()
-        builder.set_translation_domain('sonata')
-        builder.add_from_file('{0}/ui/preferences_mpd.ui'.format(
-            os.path.dirname(ui.__file__)))
-        #frame.set_shadow_type(Gtk.ShadowType.NONE)
-        controlbox = builder.get_object('connection_frame_label_widget')
-        profiles = builder.get_object('connection_profiles')
-        add_profile = builder.get_object('connection_add_profile')
-        remove_profile = builder.get_object('connection_remove_profile')
-        self._populate_profile_combo(profiles, self.config.profile_num,
-            remove_profile)
-        nameentry = builder.get_object('connection_name')
-        hostentry = builder.get_object('connection_host')
-        portentry = builder.get_object('connection_port')
-        direntry = builder.get_object('connection_dir')
-        self.direntry = direntry
-        direntry.connect('selection-changed', self._direntry_changed,
-            profiles)
-        passwordentry = builder.get_object('connection_password')
-        autoconnect = builder.get_object('connection_autoconnect')
-=======
         #frame.set_shadow_type(Gtk.ShadowType.NONE)
         controlbox = self.builder.get_object('connection_frame_label_widget')
         profiles = self.builder.get_object('connection_profiles')
@@ -160,7 +133,6 @@
             profiles)
         passwordentry = self.builder.get_object('connection_password')
         autoconnect = self.builder.get_object('connection_autoconnect')
->>>>>>> 08c4710e
         autoconnect.set_active(self.config.autoconnect)
         autoconnect.connect('toggled', self._config_widget_active,
             'autoconnect')
@@ -203,36 +175,10 @@
             remove_profile.connect('clicked', self._remove_profile,
                 profiles, remove_profile)
 
-<<<<<<< HEAD
-        tab = builder.get_object('preferences_mpd')
-        label = builder.get_object('preferences_tab_mpd')
-
-        return tab, label
-
-=======
->>>>>>> 08c4710e
     def extras_tab(self, cbs):
         """Construct and layout the extras tab"""
         if not self.scrobbler.imported():
             self.config.as_enabled = False
-<<<<<<< HEAD
-        builder = Gtk.Builder()
-        builder.set_translation_domain('sonata')
-        builder.add_from_file('{0}/ui/preferences_extras.ui'.format(
-            os.path.dirname(ui.__file__)))
-
-        as_checkbox = builder.get_object('scrobbler_check')
-        as_checkbox.set_active(self.config.as_enabled)
-        as_user_label = builder.get_object('scrobbler_username_label')
-        as_user_entry = builder.get_object('scrobbler_username_entry')
-        as_user_entry.set_text(self.config.as_username)
-        as_user_entry.connect('changed', self._as_username_changed)
-        as_pass_label = builder.get_object('scrobbler_password_label')
-        as_pass_entry = builder.get_object('scrobbler_password_entry')
-        as_pass_entry.set_text(self.config.as_password_md5)
-        as_pass_entry.connect('changed', self._as_password_changed)
-        display_notification = builder.get_object('notification_check')
-=======
 
         as_checkbox = self.builder.get_object('scrobbler_check')
         as_checkbox.set_active(self.config.as_enabled)
@@ -245,52 +191,31 @@
         as_pass_entry.set_text(self.config.as_password_md5)
         as_pass_entry.connect('changed', self._as_password_changed)
         display_notification = self.builder.get_object('notification_check')
->>>>>>> 08c4710e
         display_notification.set_active(self.config.show_notification)
 
         time_names = ["%s %s" %
             (i , ngettext('second', 'seconds', int(i)))
             for i in cbs.popuptimes if i != _('Entire song')]
-<<<<<<< HEAD
-        notification_options = builder.get_object('notification_time_combo')
-=======
         notification_options = self.builder.get_object('notification_time_combo')
->>>>>>> 08c4710e
         for time in time_names:
             notification_options.append_text(time)
         notification_options.connect('changed', self._notiftime_changed)
         notification_options.set_active(self.config.popup_option)
-<<<<<<< HEAD
-        notification_locs = builder.get_object('notification_loc_combo')
-        notification_locs.set_active(self.config.traytips_notifications_location)
-        notification_locs.connect('changed', self._notiflocation_changed)
-        notifhbox = builder.get_object('notification_box')
-=======
         notification_locs = self.builder.get_object('notification_loc_combo')
         notification_locs.set_active(self.config.traytips_notifications_location)
         notification_locs.connect('changed', self._notiflocation_changed)
         notifhbox = self.builder.get_object('notification_box')
->>>>>>> 08c4710e
         display_notification.connect('toggled', cbs.notif_toggled,
             notifhbox)
         if not self.config.show_notification:
             notifhbox.set_sensitive(False)
 
-<<<<<<< HEAD
-        crossfadespin = builder.get_object('crossfade_time')
-        crossfadespin.set_value(self.config.xfade)
-        crossfadespin.connect('value-changed', cbs.crossfade_changed)
-        crossfadelabel2 = builder.get_object('crossfade_label')
-        crossfadelabel3 = builder.get_object('crossfade_extra_label')
-        crossfadecheck = builder.get_object('crossfade_check')
-=======
         crossfadespin = self.builder.get_object('crossfade_time')
         crossfadespin.set_value(self.config.xfade)
         crossfadespin.connect('value-changed', cbs.crossfade_changed)
         crossfadelabel2 = self.builder.get_object('crossfade_label')
         crossfadelabel3 = self.builder.get_object('crossfade_extra_label')
         crossfadecheck = self.builder.get_object('crossfade_check')
->>>>>>> 08c4710e
         crossfadecheck.connect('toggled',
             self._crossfadecheck_toggled, crossfadespin,
             crossfadelabel2, crossfadelabel3)
@@ -306,31 +231,6 @@
             for widget in (as_user_entry, as_pass_entry,
                     as_user_label, as_pass_label):
                 widget.set_sensitive(False)
-<<<<<<< HEAD
-        tab = builder.get_object('preferences_extras')
-        label = builder.get_object('preferences_tab_extras')
-
-        return tab, label
-
-    def display_tab(self, cbs):
-        """Construct and layout the display tab"""
-        builder = Gtk.Builder()
-        builder.add_from_file('{0}/ui/preferences_display.ui'.format(
-            os.path.dirname(ui.__file__)))
-        builder.set_translation_domain('sonata')
-
-        displaylabel = builder.get_object('display_frame_label')
-        displaylabel.set_markup('<b>' + _('Display') + '</b>')
-
-        art = builder.get_object('art_check')
-        art.set_active(self.config.show_covers)
-        stylized_combo = builder.get_object('art_style_combo')
-        stylized_combo.set_active(self.config.covers_type)
-        stylized_combo.connect('changed', cbs.stylized_toggled)
-        art_prefs = builder.get_object('art_preferences')
-        art_prefs.set_sensitive(self.config.show_covers)
-        art_combo = builder.get_object('art_search_combo')
-=======
 
     def display_tab(self, cbs):
         """Construct and layout the display tab"""
@@ -346,16 +246,11 @@
         art_prefs = self.builder.get_object('art_preferences')
         art_prefs.set_sensitive(self.config.show_covers)
         art_combo = self.builder.get_object('art_search_combo')
->>>>>>> 08c4710e
         art_combo.set_active(self.config.covers_pref)
         art_combo.connect('changed', self._config_widget_active, 'covers_pref')
 
         #FIXME move into preferences_display.ui?
-<<<<<<< HEAD
-        art_location = builder.get_object('art_save_combo')
-=======
         art_location = self.builder.get_object('art_save_combo')
->>>>>>> 08c4710e
         for item in ["%s/%s" % (_("SONG_DIR"), item)
             for item in ("cover.jpg", "album.jpg", "folder.jpg",
                 self.config.art_location_custom_filename or _("custom"))]:
@@ -364,26 +259,6 @@
         art_location.connect('changed', self._art_location_changed)
 
         art.connect('toggled', cbs.art_toggled, art_prefs)
-<<<<<<< HEAD
-        playback = builder.get_object('playback_buttons_check')
-        playback.set_active(self.config.show_playback)
-        playback.connect('toggled', cbs.playback_toggled)
-        progress = builder.get_object('progressbar_check')
-        progress.set_active(self.config.show_progress)
-        progress.connect('toggled', cbs.progress_toggled)
-        statusbar = builder.get_object('statusbar_check')
-        statusbar.set_active(self.config.show_statusbar)
-        statusbar.connect('toggled', cbs.statusbar_toggled)
-        lyrics = builder.get_object('lyrics_check')
-        lyrics.set_active(self.config.show_lyrics)
-        lyrics_location = builder.get_object('lyrics_save_combo')
-        lyrics_location.set_active(self.config.lyrics_location)
-        lyrics_location.connect('changed', self._lyrics_location_changed)
-        lyrics_location_hbox = builder.get_object('lyrics_preferences')
-        lyrics_location_hbox.set_sensitive(self.config.show_lyrics)
-        lyrics.connect('toggled', cbs.lyrics_toggled, lyrics_location_hbox)
-        trayicon = builder.get_object('tray_icon_check')
-=======
         playback = self.builder.get_object('playback_buttons_check')
         playback.set_active(self.config.show_playback)
         playback.connect('toggled', cbs.playback_toggled)
@@ -402,36 +277,10 @@
         lyrics_location_hbox.set_sensitive(self.config.show_lyrics)
         lyrics.connect('toggled', cbs.lyrics_toggled, lyrics_location_hbox)
         trayicon = self.builder.get_object('tray_icon_check')
->>>>>>> 08c4710e
         self.display_trayicon = trayicon
         trayicon.set_active(self.config.show_trayicon)
         trayicon.set_sensitive(cbs.trayicon_available)
 
-<<<<<<< HEAD
-        tab = builder.get_object('preferences_display')
-        label = builder.get_object('preferences_tab_display')
-
-        return tab, label
-
-    def behavior_tab(self, cbs):
-        """Construct and layout the behavior tab"""
-        builder = Gtk.Builder()
-        builder.add_from_file('{0}/ui/preferences_behavior.ui'.format(
-            os.path.dirname(ui.__file__)))
-        builder.set_translation_domain('sonata')
-
-        frame = builder.get_object('behavior_frame')
-        sticky = builder.get_object('behavior_sticky_check')
-        sticky.set_active(self.config.sticky)
-        sticky.connect('toggled', cbs.sticky_toggled)
-        ontop = builder.get_object('behavior_ontop_check')
-        ontop.set_active(self.config.ontop)
-        ontop.connect('toggled', cbs.ontop_toggled)
-        decor = builder.get_object('behavior_decor_check')
-        decor.set_active(not self.config.decorated)
-        decor.connect('toggled', cbs.decorated_toggled, self.prefswindow)
-        minimize = builder.get_object('behavior_minimize_check')
-=======
     def behavior_tab(self, cbs):
         """Construct and layout the behavior tab"""
 
@@ -446,7 +295,6 @@
         decor.set_active(not self.config.decorated)
         decor.connect('toggled', cbs.decorated_toggled, self.prefswindow)
         minimize = self.builder.get_object('behavior_minimize_check')
->>>>>>> 08c4710e
         minimize.set_active(self.config.minimize_to_systray)
         minimize.connect('toggled', self._config_widget_active,
             'minimize_to_systray')
@@ -454,19 +302,6 @@
             minimize)
         minimize.set_sensitive(cbs.trayicon_in_use)
 
-<<<<<<< HEAD
-        update_start = builder.get_object('misc_updatestart_check')
-        update_start.set_active(self.config.update_on_start)
-        update_start.connect('toggled', self._config_widget_active,
-            'update_on_start')
-        exit_stop = builder.get_object('misc_exit_stop_check')
-        exit_stop.set_active(self.config.stop_on_exit)
-        exit_stop.connect('toggled', self._config_widget_active,
-            'stop_on_exit')
-        infofile_usage = builder.get_object('misc_infofile_usage_check')
-        infofile_usage.set_active(self.config.use_infofile)
-        infopath_options = builder.get_object('misc_infofile_entry')
-=======
         update_start = self.builder.get_object('misc_updatestart_check')
         update_start.set_active(self.config.update_on_start)
         update_start.connect('toggled', self._config_widget_active,
@@ -478,7 +313,6 @@
         infofile_usage = self.builder.get_object('misc_infofile_usage_check')
         infofile_usage.set_active(self.config.use_infofile)
         infopath_options = self.builder.get_object('misc_infofile_entry')
->>>>>>> 08c4710e
         infopath_options.set_text(self.config.infofile_path)
         infopath_options.connect('focus_out_event',
                     cbs.infofile_changed)
@@ -487,29 +321,6 @@
             infopath_options.set_sensitive(False)
         infofile_usage.connect('toggled', self._infofile_toggled,
             infopath_options)
-<<<<<<< HEAD
-        tab = builder.get_object('preferences_behavior')
-        label = builder.get_object('preferences_tab_behavior')
-
-        return tab, label
-
-    def format_tab(self, cbs):
-        """Construct and layout the format tab"""
-        builder = Gtk.Builder()
-        builder.add_from_file('{0}/ui/preferences_format.ui'.format(
-            os.path.dirname(ui.__file__)))
-        builder.set_translation_domain('sonata')
-
-        playlist_entry = builder.get_object('format_playlist_entry')
-        playlist_entry.set_text(self.config.currentformat)
-        library_entry = builder.get_object('format_library_entry')
-        library_entry.set_text(self.config.libraryformat)
-        window_entry = builder.get_object('format_window_entry')
-        window_entry.set_text(self.config.titleformat)
-        current1_entry = builder.get_object('format_current1_entry')
-        current1_entry.set_text(self.config.currsongformat1)
-        current2_entry = builder.get_object('format_current2_entry')
-=======
 
     def format_tab(self, cbs):
         """Construct and layout the format tab"""
@@ -523,7 +334,6 @@
         current1_entry = self.builder.get_object('format_current1_entry')
         current1_entry.set_text(self.config.currsongformat1)
         current2_entry = self.builder.get_object('format_current2_entry')
->>>>>>> 08c4710e
         current2_entry.set_text(self.config.currsongformat2)
         entries = [playlist_entry, library_entry, window_entry, current1_entry,
                    current2_entry]
@@ -540,11 +350,7 @@
                     next)
 
         #FIXME doesn't currently use small markup (id="format_avail_label")
-<<<<<<< HEAD
-        availableformatbox = builder.get_object('format_avail_descs')
-=======
         availableformatbox = self.builder.get_object('format_avail_descs')
->>>>>>> 08c4710e
         formatcodes = formatting.formatcodes
         for codes in [formatcodes[:int((len(formatcodes)+1)/2)],
                   formatcodes[int((len(formatcodes)+1)/2):]]:
@@ -555,50 +361,19 @@
             formattinghelp = ui.label(markup=markup)
             availableformatbox.pack_start(formattinghelp, True, True, 0)
 
-<<<<<<< HEAD
-        additionalinfo = builder.get_object('format_additional_label')
-        # FIXME need to either separate markup from localized strings OR
-        # include markup in the strings and let the translators work around them
-        additionalinfo.set_markup('<small><tt>{ }</tt> - ' + _('Info displayed only if all enclosed tags are defined') + '\n<tt>|</tt> - ' + _('Creates columns in the current playlist') + '</small>')
-
-        tab = builder.get_object('preferences_format')
-        label = builder.get_object('preferences_tab_format')
-
-        return tab, label
-=======
         additionalinfo = self.builder.get_object('format_additional_label')
         # FIXME need to either separate markup from localized strings OR
         # include markup in the strings and let the translators work around them
         additionalinfo.set_markup('<small><tt>{ }</tt> - ' + _('Info displayed only if all enclosed tags are defined') + '\n<tt>|</tt> - ' + _('Creates columns in the current playlist') + '</small>')
->>>>>>> 08c4710e
 
     def plugins_tab(self, cbs=None):
         """Construct and layout the plugins tab"""
 
-<<<<<<< HEAD
-        builder = Gtk.Builder()
-        builder.add_from_file('{0}/ui/preferences_plugins.ui'.format(
-            os.path.dirname(ui.__file__)))
-        builder.set_translation_domain('sonata')
-
-        self.plugin_UIManager = builder.get_object('plugins_ui_manager')
-=======
         self.plugin_UIManager = self.builder.get_object('plugins_ui_manager')
->>>>>>> 08c4710e
         menu_handlers = {
             "plugin_configure": self.plugin_configure,
             "plugin_about": self.plugin_about
         }
-<<<<<<< HEAD
-        builder.connect_signals(menu_handlers)
-
-        self.pluginview = builder.get_object('plugins_treeview')
-        self.pluginselection = self.pluginview.get_selection()
-        plugindata = builder.get_object('plugins_store')
-        self.pluginview.connect('button-press-event', self.plugin_click)
-
-        plugincheckcell = builder.get_object('plugins_check_renderer')
-=======
         self.builder.connect_signals(menu_handlers)
 
         self.pluginview = self.builder.get_object('plugins_treeview')
@@ -607,7 +382,6 @@
         self.pluginview.connect('button-press-event', self.plugin_click)
 
         plugincheckcell = self.builder.get_object('plugins_check_renderer')
->>>>>>> 08c4710e
         plugincheckcell.connect('toggled', self.plugin_toggled,
             (plugindata, 0))
 
@@ -618,14 +392,6 @@
             plugin_text += "\n" + plugin.description
             enabled = plugin.get_enabled()
             plugindata.append((enabled, pb, plugin_text))
-<<<<<<< HEAD
-
-        tab = builder.get_object('preferences_plugins')
-        label = builder.get_object('preferences_tab_plugins')
-
-        return tab, label
-=======
->>>>>>> 08c4710e
 
     def _window_response(self, window, response):
         if response == Gtk.ResponseType.CLOSE:
