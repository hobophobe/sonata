
"""
This module implements a user interface for bookmarking remote music
streams.

Example usage:
import streams
self.streams = streams.Streams(self.config, self.window, self.on_streams_button_press, self.on_add_item, self.settings_save, self.TAB_STREAMS)
streamswindow, streamsevbox = self.streams.get_widgets()
...
self.streams.populate()
...
"""

from gi.repository import Gtk, Gdk, Pango

from sonata import misc, ui

<<<<<<< HEAD
from sonata.pluginsystem import pluginsystem, BuiltinPlugin
=======
>>>>>>> c7918c61

class Streams(object):
    def __init__(self, config, window, on_streams_button_press, on_add_item, settings_save, TAB_STREAMS, new_tab):
        self.config = config
        self.window = window
        self.on_streams_button_press = on_streams_button_press
        self.on_add_item = on_add_item
        self.settings_save = settings_save

        # Streams tab
        self.streams = ui.treeview()
        self.streams_selection = self.streams.get_selection()
        self.streamswindow = ui.scrollwindow(add=self.streams)

<<<<<<< HEAD
        self.tab = (self.streamswindow, Gtk.STOCK_NETWORK, TAB_STREAMS, self.streams)
=======
        self.tab = new_tab(self.streamswindow, gtk.STOCK_NETWORK, TAB_STREAMS, self.streams)
>>>>>>> c7918c61

        self.streams.connect('button_press_event', self.on_streams_button_press)
        self.streams.connect('row_activated', self.on_streams_activated)
        self.streams.connect('key-press-event', self.on_streams_key_press)

        # Initialize streams data and widget
        self.streamsdata = Gtk.ListStore(str, str, str)
        self.streams.set_model(self.streamsdata)
        self.streams.set_search_column(1)
        self.streamsimg = Gtk.CellRendererPixbuf()
        self.streamscell = Gtk.CellRendererText()
        self.streamscell.set_property("ellipsize", Pango.EllipsizeMode.END)
        self.streamscolumn = Gtk.TreeViewColumn()
        self.streamscolumn.pack_start(self.streamsimg, False)
        self.streamscolumn.pack_start(self.streamscell, True)
        self.streamscolumn.add_attribute(self.streamsimg, "stock_id", 0)
        self.streamscolumn.add_attribute(self.streamscell, "markup", 1)
        self.streams.append_column(self.streamscolumn)
        self.streams_selection.set_mode(Gtk.SelectionMode.MULTIPLE)

    def get_model(self):
        return self.streamsdata

    def get_widgets(self):
        return self.streamswindow

    def get_treeview(self):
        return self.streams

    def get_selection(self):
        return self.streams_selection

    def populate(self):
        self.streamsdata.clear()
        streamsinfo = [{'name' : misc.escape_html(name),
                'uri' : misc.escape_html(uri)}
                for name, uri in zip(self.config.stream_names,
                             self.config.stream_uris)]
        streamsinfo.sort(key=lambda x: x["name"].lower()) # Remove case sensitivity
        for item in streamsinfo:
            self.streamsdata.append([Gtk.STOCK_NETWORK, item["name"], item["uri"]])

    def on_streams_key_press(self, widget, event):
        if event.keyval == Gdk.keyval_from_name('Return'):
            self.on_streams_activated(widget, widget.get_cursor()[0])
            return True

    def on_streams_activated(self, _treeview, _path, _column=0):
        self.on_add_item(None)

    def on_streams_edit(self, action):
        model, selected = self.streams_selection.get_selected_rows()
        try:
            streamname = misc.unescape_html(model.get_value(model.get_iter(selected[0]), 1))
            for i, name in enumerate(self.config.stream_names):
                if name == streamname:
                    self.on_streams_new(action, i)
                    return
        except:
            pass

    def on_streams_new(self, _action, stream_num=-1):
        if stream_num > -1:
            edit_mode = True
        else:
            edit_mode = False
        # Prompt user for playlist name:
        dialog = ui.dialog(title=None, parent=self.window, flags=Gtk.DialogFlags.MODAL | Gtk.DialogFlags.DESTROY_WITH_PARENT, buttons=(Gtk.STOCK_CANCEL, Gtk.ResponseType.REJECT, Gtk.STOCK_OK, Gtk.ResponseType.ACCEPT), role="streamsNew")
        if edit_mode:
            dialog.set_title(_("Edit Stream"))
        else:
            dialog.set_title(_("New Stream"))
        hbox = Gtk.HBox()
        namelabel = ui.label(text=_('Stream name:'))
        hbox.pack_start(namelabel, False, False, 5)
        nameentry = ui.entry()
        if edit_mode:
            nameentry.set_text(self.config.stream_names[stream_num])
        hbox.pack_start(nameentry, True, True, 5)
        hbox2 = Gtk.HBox()
        urllabel = ui.label(text=_('Stream URL:'))
        hbox2.pack_start(urllabel, False, False, 5)
        urlentry = ui.entry()
        if edit_mode:
            urlentry.set_text(self.config.stream_uris[stream_num])
        hbox2.pack_start(urlentry, True, True, 5)
        ui.set_widths_equal([namelabel, urllabel])
        dialog.vbox.pack_start(hbox, True, True, 0)
        dialog.vbox.pack_start(hbox2, True, True, 0)
        ui.show(dialog.vbox)
        response = dialog.run()
        if response == Gtk.ResponseType.ACCEPT:
            name = nameentry.get_text()
            uri = urlentry.get_text()
            if len(name) > 0 and len(uri) > 0:
                # Make sure this stream name doesn't already exit:
                i = 0
                for item in self.config.stream_names:
                    # Prevent a name collision in edit_mode..
                    if not edit_mode or (edit_mode and i != stream_num):
                        if item == name:
                            dialog.destroy()
                            if ui.show_msg(self.window, _("A stream with this name already exists. Would you like to replace it?"), _("New Stream"), 'newStreamError', Gtk.ButtonsType.YES_NO) == Gtk.ResponseType.YES:
                                # Pop existing stream:
                                self.config.stream_names.pop(i)
                                self.config.stream_uris.pop(i)
                            else:
                                return
                    i = i + 1
                if edit_mode:
                    self.config.stream_names.pop(stream_num)
                    self.config.stream_uris.pop(stream_num)
                self.config.stream_names.append(name)
                self.config.stream_uris.append(uri)
                self.populate()
                self.settings_save()
        dialog.destroy()<|MERGE_RESOLUTION|>--- conflicted
+++ resolved
@@ -16,10 +16,6 @@
 
 from sonata import misc, ui
 
-<<<<<<< HEAD
-from sonata.pluginsystem import pluginsystem, BuiltinPlugin
-=======
->>>>>>> c7918c61
 
 class Streams(object):
     def __init__(self, config, window, on_streams_button_press, on_add_item, settings_save, TAB_STREAMS, new_tab):
@@ -34,11 +30,7 @@
         self.streams_selection = self.streams.get_selection()
         self.streamswindow = ui.scrollwindow(add=self.streams)
 
-<<<<<<< HEAD
-        self.tab = (self.streamswindow, Gtk.STOCK_NETWORK, TAB_STREAMS, self.streams)
-=======
-        self.tab = new_tab(self.streamswindow, gtk.STOCK_NETWORK, TAB_STREAMS, self.streams)
->>>>>>> c7918c61
+        self.tab = new_tab(self.streamswindow, Gtk.STOCK_NETWORK, TAB_STREAMS, self.streams)
 
         self.streams.connect('button_press_event', self.on_streams_button_press)
         self.streams.connect('row_activated', self.on_streams_activated)
