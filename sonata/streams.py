--- conflicted
+++ resolved
@@ -37,16 +37,11 @@
         self.streams_selection = self.streams.get_selection()
         self.streamswindow = self.builder.get_object('streams_page_scrolledwindow')
 
-        self.tab_widget = self.builder.get_object('streams_tab_h_box')
         self.tab_label = self.builder.get_object('streams_tab_label')
         self.tab_label.set_text(TAB_STREAMS)
 
-<<<<<<< HEAD
-        self.tab = (self.streamswindow, self.tab_widget, TAB_STREAMS,
-                    self.streams)
-=======
-        self.tab = new_tab(self.streamswindow, Gtk.STOCK_NETWORK, TAB_STREAMS, self.streams)
->>>>>>> 9ecb7f53
+        self.tab = new_tab(self.streamswindow, Gtk.STOCK_NETWORK, TAB_STREAMS,
+                           self.streams)
 
         self.streams.connect('button_press_event', self.on_streams_button_press)
         self.streams.connect('row_activated', self.on_streams_activated)
