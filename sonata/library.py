import os
import re
import gettext
import locale
import threading # libsearchfilter_toggle starts thread libsearchfilter_loop
import operator

import gtk
import gobject
import pango

import ui
import misc
import formatting
import mpdhelper as mpdh
from consts import consts
import breadcrumbs


def library_set_data(album=None, artist=None, genre=None, year=None,
                     path=None):
    if album is not None:
        album = unicode(album)
    if artist is not None:
        artist = unicode(artist)
    if genre is not None:
        genre = unicode(genre)
    if year is not None:
        year = unicode(year)
    if path is not None:
        path = unicode(path)
    return (album, artist, genre, year, path)


def library_get_data(data, *args):
    name_to_index = {'album': 0, 'artist': 1, 'genre': 2, 'year': 3, 'path': 4}
    # Data retrieved from the gtktreeview model is not in
    # unicode anymore, so convert it.
    retlist = [unicode(data[name_to_index[arg]]) if data[name_to_index[arg]] \
               else None for arg in args]
    if len(retlist) == 1:
        return retlist[0]
    else:
        return retlist


class Library(object):
<<<<<<< HEAD
    def __init__(self, config, client, artwork, TAB_LIBRARY, album_filename,
=======

    def __init__(self, config, mpd, artwork, TAB_LIBRARY, album_filename,
>>>>>>> 42ff4ba4
                 settings_save, filtering_entry_make_red,
                 filtering_entry_revert_color, filter_key_pressed,
                 on_add_item, connected, on_library_button_press, new_tab,
                 get_multicd_album_root_dir):
        self.artwork = artwork
        self.config = config
        self.mpd = mpd
        self.librarymenu = None # cyclic dependency, set later
        self.album_filename = album_filename
        self.settings_save = settings_save
        self.filtering_entry_make_red = filtering_entry_make_red
        self.filtering_entry_revert_color = filtering_entry_revert_color
        self.filter_key_pressed = filter_key_pressed
        self.on_add_item = on_add_item
        self.connected = connected
        self.on_library_button_press = on_library_button_press
        self.get_multicd_album_root_dir = get_multicd_album_root_dir

        self.NOTAG = _("Untagged")
        self.VAstr = _("Various Artists")
        self.search_terms = [_('Artist'), _('Title'), _('Album'), _('Genre'),
                             _('Filename'), _('Everything')]
        self.search_terms_mpd = ['artist', 'title', 'album', 'genre', 'file',
                                 'any']

        self.libfilterbox_cmd_buf = None
        self.libfilterbox_cond = None
        self.libfilterbox_source = None

        self.prevlibtodo_base = None
        self.prevlibtodo_base_results = None
        self.prevlibtodo = None

        self.save_timeout = None
        self.libsearch_last_tooltip = None

        self.lib_view_filesystem_cache = None
        self.lib_view_artist_cache = None
        self.lib_view_genre_cache = None
        self.lib_view_album_cache = None
        self.lib_list_genres = None
        self.lib_list_artists = None
        self.lib_list_albums = None
        self.lib_list_years = None
        self.view_caches_reset()

        self.libraryvbox = gtk.VBox()
        self.library = ui.treeview()
        self.library_selection = self.library.get_selection()
        self.breadcrumbs = breadcrumbs.CrumbBox()
        self.breadcrumbs.props.spacing = 2
        expanderwindow2 = ui.scrollwindow(add=self.library)
        self.searchbox = gtk.HBox()
        self.searchcombo = ui.combo(items=self.search_terms)
        self.searchcombo.set_tooltip_text(_("Search terms"))
        self.searchtext = ui.entry()
        self.searchtext.set_tooltip_text(_("Search library"))
        self.searchbutton = ui.button(img=ui.image(stock=gtk.STOCK_CANCEL),
                                      h=self.searchcombo.size_request()[1])
        self.searchbutton.set_no_show_all(True)
        self.searchbutton.hide()
        self.searchbutton.set_tooltip_text(_("End Search"))
        self.libraryview = ui.button(relief=gtk.RELIEF_NONE)
        self.libraryview.set_tooltip_text(_("Library browsing view"))
        # disabled as breadcrumbs replace this:
#		self.searchbox.pack_start(self.libraryview, False, False, 1)
#		self.searchbox.pack_start(gtk.VSeparator(), False, False, 2)
        self.searchbox.pack_start(ui.label(_("Search:")), False, False, 3)
        self.searchbox.pack_start(self.searchtext, True, True, 2)
        self.searchbox.pack_start(self.searchcombo, False, False, 2)
        self.searchbox.pack_start(self.searchbutton, False, False, 2)
        self.libraryvbox.pack_start(self.breadcrumbs, False, False, 2)
        self.libraryvbox.pack_start(expanderwindow2, True, True)
        self.libraryvbox.pack_start(self.searchbox, False, False, 2)

        self.tab = new_tab(self.libraryvbox, gtk.STOCK_HARDDISK, TAB_LIBRARY,
                           self.library)

        # Assign some pixbufs for use in self.library
        self.openpb2 = self.library.render_icon(gtk.STOCK_OPEN,
                                                gtk.ICON_SIZE_LARGE_TOOLBAR)
        self.harddiskpb2 = self.library.render_icon(gtk.STOCK_HARDDISK,
                                                   gtk.ICON_SIZE_LARGE_TOOLBAR)
        self.openpb = self.library.render_icon(gtk.STOCK_OPEN,
                                               gtk.ICON_SIZE_MENU)
        self.harddiskpb = self.library.render_icon(gtk.STOCK_HARDDISK,
                                                   gtk.ICON_SIZE_MENU)
        self.albumpb = gtk.gdk.pixbuf_new_from_file_at_size(
            album_filename, consts.LIB_COVER_SIZE, consts.LIB_COVER_SIZE)
        self.genrepb = self.library.render_icon('gtk-orientation-portrait',
                                                gtk.ICON_SIZE_LARGE_TOOLBAR)
        self.artistpb = self.library.render_icon('artist',
                                                 gtk.ICON_SIZE_LARGE_TOOLBAR)
        self.sonatapb = self.library.render_icon('sonata', gtk.ICON_SIZE_MENU)

        # list of the library views: (id, name, icon name, label)
        self.VIEWS = [
            (consts.VIEW_FILESYSTEM, 'filesystem',
             gtk.STOCK_HARDDISK, _("Filesystem")),
            (consts.VIEW_ALBUM, 'album',
             'album', _("Albums")),
            (consts.VIEW_ARTIST, 'artist',
             'artist', _("Artists")),
            (consts.VIEW_GENRE, 'genre',
             gtk.STOCK_ORIENTATION_PORTRAIT, _("Genres")),
            ]

        self.library_view_assign_image()

        self.library.connect('row_activated', self.on_library_row_activated)
        self.library.connect('button_press_event',
                             self.on_library_button_press)
        self.library.connect('key-press-event', self.on_library_key_press)
        self.library.connect('query-tooltip', self.on_library_query_tooltip)
        expanderwindow2.connect('scroll-event', self.on_library_scrolled)
        self.libraryview.connect('clicked', self.library_view_popup)
        self.searchtext.connect('key-press-event',
                                self.libsearchfilter_key_pressed)
        self.searchtext.connect('activate', self.libsearchfilter_on_enter)
        self.searchbutton.connect('clicked', self.on_search_end)

        self.libfilter_changed_handler = self.searchtext.connect(
            'changed', self.libsearchfilter_feed_loop)
        searchcombo_changed_handler = self.searchcombo.connect(
            'changed', self.on_library_search_combo_change)

        # Initialize library data and widget
        self.libraryposition = {}
        self.libraryselectedpath = {}
        self.searchcombo.handler_block(searchcombo_changed_handler)
        self.searchcombo.set_active(self.config.last_search_num)
        self.searchcombo.handler_unblock(searchcombo_changed_handler)
        self.librarydata = gtk.ListStore(gtk.gdk.Pixbuf, gobject.TYPE_PYOBJECT,
                                         str)
        self.library.set_model(self.librarydata)
        self.library.set_search_column(2)
        self.librarycell = gtk.CellRendererText()
        self.librarycell.set_property("ellipsize", pango.ELLIPSIZE_END)
        self.libraryimg = gtk.CellRendererPixbuf()
        self.librarycolumn = gtk.TreeViewColumn()
        self.librarycolumn.pack_start(self.libraryimg, False)
        self.librarycolumn.pack_start(self.librarycell, True)
        self.librarycolumn.set_attributes(self.libraryimg, pixbuf=0)
        self.librarycolumn.set_attributes(self.librarycell, markup=2)
        self.librarycolumn.set_sizing(gtk.TREE_VIEW_COLUMN_AUTOSIZE)
        self.library.append_column(self.librarycolumn)
        self.library_selection.set_mode(gtk.SELECTION_MULTIPLE)

    def get_libraryactions(self):
        return [(name + 'view', icon, label,
             None, None, self.on_libraryview_chosen)
            for _view, name, icon, label in self.VIEWS]

    def get_model(self):
        return self.librarydata

    def get_widgets(self):
        return self.libraryvbox

    def get_treeview(self):
        return self.library

    def get_selection(self):
        return self.library_selection

    def set_librarymenu(self, librarymenu):
        self.librarymenu = librarymenu
        self.librarymenu.attach_to_widget(self.libraryview, None)

    def library_view_popup(self, button):
        self.librarymenu.popup(None, None, self.library_view_position_menu, 1,
                               0, button)

    def library_view_position_menu(self, _menu, button):
        x, y, _width, height = button.get_allocation()
        return (self.config.x + x, self.config.y + y + height, True)

    def on_libraryview_chosen(self, action):
        if self.search_visible():
            self.on_search_end(None)
        if action.get_name() == 'filesystemview':
            self.config.lib_view = consts.VIEW_FILESYSTEM
        elif action.get_name() == 'artistview':
            self.config.lib_view = consts.VIEW_ARTIST
        elif action.get_name() == 'genreview':
            self.config.lib_view = consts.VIEW_GENRE
        elif action.get_name() == 'albumview':
            self.config.lib_view = consts.VIEW_ALBUM
        self.library.grab_focus()
        self.library_view_assign_image()
        self.libraryposition = {}
        self.libraryselectedpath = {}
        self.library_browse(self.library_set_data(path="/"))
        try:
            if len(self.librarydata) > 0:
                self.library_selection.unselect_range((0,),
                                                    (len(self.librarydata)-1,))
        except:
            pass
        gobject.idle_add(self.library.scroll_to_point, 0, 0)

    def library_view_assign_image(self):
        _view, _name, icon, label = [v for v in self.VIEWS
                         if v[0] == self.config.lib_view][0]
        self.libraryview.set_image(ui.image(stock=icon))
        self.libraryview.set_label(" " + label)

    def view_caches_reset(self):
        # We should call this on first load and whenever mpd is
        # updated.
        self.lib_view_filesystem_cache = None
        self.lib_view_artist_cache = None
        self.lib_view_genre_cache = None
        self.lib_view_album_cache = None
        self.lib_list_genres = None
        self.lib_list_artists = None
        self.lib_list_albums = None
        self.lib_list_years = None

    def on_library_scrolled(self, _widget, _event):
        try:
            # Use gobject.idle_add so that we can get the visible
            # state of the treeview
            gobject.idle_add(self._on_library_scrolled)
        except:
            pass

    def _on_library_scrolled(self):
        if not self.config.show_covers:
            return

        # This avoids a warning about a NULL node in get_visible_range
        if not self.library.props.visible:
            return

        vis_range = self.library.get_visible_range()
        if vis_range is None:
            return
        try:
            start_row = int(vis_range[0][0])
            end_row = int(vis_range[1][0])
        except IndexError:
            # get_visible_range failed
            return

        self.artwork.library_artwork_update(self.librarydata, start_row,
                                            end_row, self.albumpb)

    def library_browse(self, _widget=None, root=None):
        # Populates the library list with entries
        if not self.connected():
            return

        if root is None or (self.config.lib_view == consts.VIEW_FILESYSTEM \
                            and self.library_get_data(root, 'path') is None):
            root = self.library_set_data(path="/")
        if self.config.wd is None or (self.config.lib_view == \
                                      consts.VIEW_FILESYSTEM and \
                                      self.library_get_data(self.config.wd,
                                                            'path') is None):
            self.config.wd = self.library_set_data(path="/")

        prev_selection = []
        prev_selection_root = False
        prev_selection_parent = False
        if root == self.config.wd:
            # This will happen when the database is updated. So, lets save
            # the current selection in order to try to re-select it after
            # the update is over.
            model, selected = self.library_selection.get_selected_rows()
            for path in selected:
                if model.get_value(model.get_iter(path), 2) == "/":
                    prev_selection_root = True
                elif model.get_value(model.get_iter(path), 2) == "..":
                    prev_selection_parent = True
                else:
                    prev_selection.append(model.get_value(model.get_iter(path),
                                                          1))
            self.libraryposition[self.config.wd] = \
                    self.library.get_visible_rect()[1]
            path_updated = True
        else:
            path_updated = False

        new_level = self.library_get_data_level(root)
        curr_level = self.library_get_data_level(self.config.wd)
        # The logic below is more consistent with, e.g., thunar.
        if new_level > curr_level:
            # Save position and row for where we just were if we've
            # navigated into a sub-directory:
            self.libraryposition[self.config.wd] = \
                    self.library.get_visible_rect()[1]
            model, rows = self.library_selection.get_selected_rows()
            if len(rows) > 0:
                data = self.librarydata.get_value(
                    self.librarydata.get_iter(rows[0]), 2)
                if not data in ("..", "/"):
                    self.libraryselectedpath[self.config.wd] = rows[0]
        elif (self.config.lib_view == consts.VIEW_FILESYSTEM and \
              root != self.config.wd) \
        or (self.config.lib_view != consts.VIEW_FILESYSTEM and new_level != \
            curr_level):
            # If we've navigated to a parent directory, don't save
            # anything so that the user will enter that subdirectory
            # again at the top position with nothing selected
            self.libraryposition[self.config.wd] = 0
            self.libraryselectedpath[self.config.wd] = None

        # In case sonata is killed or crashes, we'll save the library state
        # in 5 seconds (first removing any current settings_save timeouts)
        if self.config.wd != root:
            try:
                gobject.source_remove(self.save_timeout)
            except:
                pass
            self.save_timeout = gobject.timeout_add(5000, self.settings_save)

        self.config.wd = root
        self.library.freeze_child_notify()
        self.librarydata.clear()

        # Populate treeview with data:
        bd = []
        while len(bd) == 0:
            if self.config.lib_view == consts.VIEW_FILESYSTEM:
                bd = self.library_populate_filesystem_data(
                    self.library_get_data(self.config.wd, 'path'))
            elif self.config.lib_view == consts.VIEW_ALBUM:
                album, artist, year = self.library_get_data(self.config.wd,
                                                            'album', 'artist',
                                                            'year')
                if album is not None:
                    bd = self.library_populate_data(artist=artist, album=album,
                                                    year=year)
                else:
                    bd = self.library_populate_toplevel_data(albumview=True)
            elif self.config.lib_view == consts.VIEW_ARTIST:
                artist, album, year = self.library_get_data(self.config.wd,
                                                            'artist', 'album',
                                                            'year')
                if artist is not None and album is not None:
                    bd = self.library_populate_data(artist=artist, album=album,
                                                    year=year)
                elif artist is not None:
                    bd = self.library_populate_data(artist=artist)
                else:
                    bd = self.library_populate_toplevel_data(artistview=True)
            elif self.config.lib_view == consts.VIEW_GENRE:
                genre, artist, album, year = self.library_get_data(
                    self.config.wd, 'genre', 'artist', 'album', 'year')
                if genre is not None and artist is not None and album is \
                   not None:
                    bd = self.library_populate_data(genre=genre, artist=artist,
                                                    album=album, year=year)
                elif genre is not None and artist is not None:
                    bd = self.library_populate_data(genre=genre, artist=artist)
                elif genre is not None:
                    bd = self.library_populate_data(genre=genre)
                else:
                    bd = self.library_populate_toplevel_data(genreview=True)

            if len(bd) == 0:
                # Nothing found; go up a level until we reach the top level
                # or results are found
                last_wd = self.config.wd
                self.config.wd = self.library_get_parent()
                if self.config.wd == last_wd:
                    break

        for _sort, path in bd:
            self.librarydata.append(path)

        self.library.thaw_child_notify()

        # Scroll back to set view for current dir:
        self.library.realize()
        gobject.idle_add(self.library_set_view, not path_updated)
        if len(prev_selection) > 0 or prev_selection_root or \
           prev_selection_parent:
            # Retain pre-update selection:
            self.library_retain_selection(prev_selection, prev_selection_root,
                                          prev_selection_parent)

        # Update library artwork as necessary
        self.on_library_scrolled(None, None)

        self.update_breadcrumbs()

    def update_breadcrumbs(self):
        # remove previous buttons
        for b in self.breadcrumbs:
            self.breadcrumbs.remove(b)

        # add the views button first
        b = ui.button(text=_(" v "), can_focus=False, relief=gtk.RELIEF_NONE)
        b.connect('clicked', self.library_view_popup)
        self.breadcrumbs.pack_start(b, False, False)
        b.show()

        # add the ellipsis explicitly XXX make this unnecessary
        b = ui.label("...")
        self.breadcrumbs.pack_start(b, False, False)
        b.show()

        # find info for current view
        view, _name, icon, label = [v for v in self.VIEWS
                          if v[0] == self.config.lib_view][0]

        # the first crumb is the root of the current view
        crumbs = [(label, icon, None, self.library_set_data(path='/'))]

        # rest of the crumbs are specific to the view
        if view == consts.VIEW_FILESYSTEM:
            path = self.library_get_data(self.config.wd, 'path')

            if path and path != '/':
                parts = path.split('/')
            else:
                parts = [] # no crumbs for /
            # append a crumb for each part
            for i, part in enumerate(parts):
                partpath = '/'.join(parts[:i + 1])
                target = self.library_set_data(path=partpath)
                crumbs.append((part, gtk.STOCK_OPEN, None, target))
        else:
            if view == consts.VIEW_ALBUM:
                # We don't want to show an artist button in album view
                keys = 'genre', 'album'
                nkeys = 2
            else:
                keys = 'genre', 'artist', 'album'
                nkeys = 3
            parts = self.library_get_data(self.config.wd, *keys)
            # append a crumb for each part
            for i, key, part in zip(range(nkeys), keys, parts):
                if part is None:
                    continue
                partdata = dict(zip(keys, parts)[:i + 1])
                target = self.library_set_data(**partdata)
                pb, icon = None, None
                if key == 'album':
                    # Album artwork, with self.alumbpb as a backup:
                    artist, album, path = self.library_get_data(self.config.wd,
                                                    'artist', 'album', 'path')
                    cache_data = self.library_set_data(artist=artist,
                                                       album=album, path=path)
                    pb = self.artwork.get_library_artwork_cached_pb(cache_data,
                                                                    None)
                    if pb is None:
                        icon = 'album'
                elif key == 'artist':
                    icon = 'artist'
                else:
                    icon = gtk.STOCK_ORIENTATION_PORTRAIT
                crumbs.append((part, icon, pb, target))

        # add a button for each crumb
        for crumb in crumbs:
            text, icon, pb, target = crumb
            text = misc.escape_html(text)
            if crumb is crumbs[-1]:
                text = "<b>%s</b>" % text
            label = ui.label(markup=text)

            if icon:
                image = ui.image(stock=icon)
            elif pb:
                pb = pb.scale_simple(16, 16, gtk.gdk.INTERP_HYPER)
                image = ui.image(pb=pb)

            b = breadcrumbs.CrumbButton(image, label)

            if crumb is crumbs[-1]:
                # FIXME makes the button request minimal space:
                # label.props.ellipsize = pango.ELLIPSIZE_END
                b.props.active = True
            # FIXME why doesn't the tooltip show?
            b.set_tooltip_text(label.get_label())
            b.connect('toggled', self.library_browse, target)
            self.breadcrumbs.pack_start(b, False, False)
            b.show_all()

    def library_populate_add_parent_rows(self):
        return [] # disabled as breadcrumbs replace these
        if self.config.lib_view == consts.VIEW_FILESYSTEM:
            bd = [('0', [self.harddiskpb, self.library_set_data(path='/'),
                         '/'])]
            bd += [('1', [self.openpb, self.library_set_data(path='..'),
                          '..'])]
        else:
            bd = [('0', [self.harddiskpb2, self.library_set_data(path='/'),
                         '/'])]
            bd += [('1', [self.openpb2, self.library_set_data(path='..'),
                          '..'])]
        return bd

    def library_populate_filesystem_data(self, path):
        # List all dirs/files at path
        bd = []
        if path == '/' and self.lib_view_filesystem_cache is not None:
            # Use cache if possible...
            bd = self.lib_view_filesystem_cache
        else:
            for item in self.mpd.lsinfo(path):
                if 'directory' in item:
                    name = mpdh.get(item, 'directory').split('/')[-1]
                    data = self.library_set_data(path=mpdh.get(item,
                                                               'directory'))
                    bd += [('d' + unicode(name).lower(), [self.openpb, data,
                                                      misc.escape_html(name)])]
                elif 'file' in item:
                    data = self.library_set_data(path=mpdh.get(item, 'file'))
                    bd += [('f' + unicode(mpdh.get(item, 'file')).lower(),
                            [self.sonatapb, data,
                             formatting.parse(self.config.libraryformat, item,
                                              True)])]
            bd.sort(key=operator.itemgetter(0))
            if path != '/' and len(bd) > 0:
                bd = self.library_populate_add_parent_rows() + bd
            if path == '/':
                self.lib_view_filesystem_cache = bd
        return bd

    def library_get_toplevel_cache(self, genreview=False, artistview=False,
                                   albumview=False):
        if genreview and self.lib_view_genre_cache is not None:
            bd = self.lib_view_genre_cache
        elif artistview and self.lib_view_artist_cache is not None:
            bd = self.lib_view_artist_cache
        elif albumview and self.lib_view_album_cache is not None:
            bd = self.lib_view_album_cache
        else:
            return None
        # Check if we can update any artwork:
        for _sort, info in bd:
            pb = info[0]
            if pb == self.albumpb:
                artist, album, path = self.library_get_data(info[1], 'artist',
                                                            'album', 'path')
                key = self.library_set_data(path=path, artist=artist,
                                            album=album)
                pb2 = self.artwork.get_library_artwork_cached_pb(key, None)
                if pb2 is not None:
                    info[0] = pb2
        return bd

    def library_populate_toplevel_data(self, genreview=False, artistview=False,
                                       albumview=False):
        bd = self.library_get_toplevel_cache(genreview, artistview, albumview)
        if bd is not None:
            # We have our cached data, woot.
            return bd
        bd = []
        if genreview or artistview:
            # Only for artist/genre views, album view is handled differently
            # since multiple artists can have the same album name
            if genreview:
                items = self.library_return_list_items('genre')
                pb = self.genrepb
            else:
                items = self.library_return_list_items('artist')
                pb = self.artistpb
            if not (self.NOTAG in items):
                items.append(self.NOTAG)
            for item in items:
                if genreview:
                    playtime, num_songs = self.library_return_count(genre=item)
                    data = self.library_set_data(genre=item)
                else:
                    playtime, num_songs = self.library_return_count(
                        artist=item)
                    data = self.library_set_data(artist=item)
                if num_songs > 0:
                    display = misc.escape_html(item)
                    display += self.add_display_info(num_songs,
                                                     int(playtime) / 60)
                    bd += [(misc.lower_no_the(item), [pb, data, display])]
        elif albumview:
            albums = []
            untagged_found = False
            for item in self.mpd.listallinfo('/'):
                if 'file' in item and 'album' in item:
                    album = mpdh.get(item, 'album')
                    artist = mpdh.get(item, 'artist', self.NOTAG)
                    year = mpdh.get(item, 'date', self.NOTAG)
                    path = self.get_multicd_album_root_dir(
                        os.path.dirname(mpdh.get(item, 'file')))
                    data = self.library_set_data(album=album, artist=artist,
                                                 year=year, path=path)
                    albums.append(data)
                    if album == self.NOTAG:
                        untagged_found = True
            if not untagged_found:
                albums.append(self.library_set_data(album=self.NOTAG))
            albums = misc.remove_list_duplicates(albums, case=False)
            albums = self.list_identify_VA_albums(albums)
            for item in albums:
                album, artist, year, path = self.library_get_data(item,
                                                                  'album',
                                                                  'artist',
                                                                  'year',
                                                                  'path')
                playtime, num_songs = self.library_return_count(artist=artist,
                                                                album=album,
                                                                year=year)
                if num_songs > 0:
                    data = self.library_set_data(artist=artist, album=album,
                                                 year=year, path=path)
                    display = misc.escape_html(album)
                    if artist and year and len(artist) > 0 and len(year) > 0 \
                       and artist != self.NOTAG and year != self.NOTAG:
                        display += " <span weight='light'>(%s, %s)</span>" \
                                % (misc.escape_html(artist),
                                   misc.escape_html(year))
                    elif artist and len(artist) > 0 and artist != self.NOTAG:
                        display += " <span weight='light'>(%s)</span>" \
                                % misc.escape_html(artist)
                    elif year and len(year) > 0 and year != self.NOTAG:
                        display += " <span weight='light'>(%s)</span>" \
                                % misc.escape_html(year)
                    display += self.add_display_info(num_songs,
                                                     int(playtime) / 60)
                    bd += [(misc.lower_no_the(album), [self.albumpb, data,
                                                       display])]
        bd.sort(locale.strcoll, key=operator.itemgetter(0))
        if genreview:
            self.lib_view_genre_cache = bd
        elif artistview:
            self.lib_view_artist_cache = bd
        elif albumview:
            self.lib_view_album_cache = bd
        return bd

    def list_identify_VA_albums(self, albums):
        for i in range(len(albums)):
            if i + consts.NUM_ARTISTS_FOR_VA - 1 > len(albums)-1:
                break
            VA = False
            for j in range(1, consts.NUM_ARTISTS_FOR_VA):
                if unicode(self.library_get_data(albums[i], 'album')).lower() \
                   != unicode(self.library_get_data(albums[i + j],
                                                    'album')).lower() or \
                   self.library_get_data(albums[i], 'year') != \
                   self.library_get_data(albums[i + j], 'year') or \
                   self.library_get_data(albums[i], 'path') != \
                   self.library_get_data(albums[i + j], 'path'):
                    break
                if unicode(self.library_get_data(albums[i], 'artist')) == \
                   unicode(self.library_get_data(albums[i + j], 'artist')):
                    albums.pop(i + j)
                    break

                if j == consts.NUM_ARTISTS_FOR_VA - 1:
                    VA = True
            if VA:
                album, year, path = self.library_get_data(albums[i], 'album',
                                                          'year', 'path')
                artist = self.VAstr
                albums[i] = self.library_set_data(album=album, artist=artist,
                                                  year=year, path=path)
                j = 1
                while i + j <= len(albums) - 1:
                    if unicode(self.library_get_data(albums[i],
                                                     'album')).lower() == \
                       unicode(self.library_get_data(albums[i + j],
                                                     'album')).lower() \
                    and self.library_get_data(albums[i], 'year') == \
                       self.library_get_data(albums[i + j], 'year'):

                        albums.pop(i + j)
                    else:
                        break
        return albums

    def get_VAstr(self):
        return self.VAstr

    def library_populate_data(self, genre=None, artist=None, album=None,
                              year=None):
        # Create treeview model info
        bd = []
        if genre is not None and artist is None and album is None:
            # Artists within a genre
            artists = self.library_return_list_items('artist', genre=genre)
            if len(artists) > 0:
                if not self.NOTAG in artists:
                    artists.append(self.NOTAG)
                for artist in artists:
                    playtime, num_songs = self.library_return_count(
                        genre=genre, artist=artist)
                    if num_songs > 0:
                        display = misc.escape_html(artist)
                        display += self.add_display_info(num_songs,
                                                         int(playtime) / 60)
                        data = self.library_set_data(genre=genre,
                                                     artist=artist)
                        bd += [(misc.lower_no_the(artist),
                                [self.artistpb, data, display])]
        elif artist is not None and album is None:
            # Albums/songs within an artist and possibly genre
            # Albums first:
            if genre is not None:
                albums = self.library_return_list_items('album', genre=genre,
                                                        artist=artist)
            else:
                albums = self.library_return_list_items('album', artist=artist)
            for album in albums:
                if genre is not None:
                    years = self.library_return_list_items('date', genre=genre,
                                                           artist=artist,
                                                           album=album)
                else:
                    years = self.library_return_list_items('date',
                                                           artist=artist,
                                                           album=album)
                if not self.NOTAG in years:
                    years.append(self.NOTAG)
                for year in years:
                    if genre is not None:
                        playtime, num_songs = self.library_return_count(
                            genre=genre, artist=artist, album=album, year=year)
                        if num_songs > 0:
                            files = self.library_return_list_items(
                                'file', genre=genre, artist=artist,
                                album=album, year=year)
                            path = os.path.dirname(files[0])
                            data = self.library_set_data(genre=genre,
                                                         artist=artist,
                                                         album=album,
                                                         year=year, path=path)
                    else:
                        playtime, num_songs = self.library_return_count(
                            artist=artist, album=album, year=year)
                        if num_songs > 0:
                            files = self.library_return_list_items(
                                'file', artist=artist, album=album, year=year)
                            path = os.path.dirname(files[0])
                            data = self.library_set_data(artist=artist,
                                                         album=album,
                                                         year=year, path=path)
                    if num_songs > 0:
                        cache_data = self.library_set_data(artist=artist,
                                                           album=album,
                                                           path=path)
                        display = misc.escape_html(album)
                        if year and len(year) > 0 and year != self.NOTAG:
                            display += " <span weight='light'>(%s)</span>" \
                                    % misc.escape_html(year)
                        display += self.add_display_info(num_songs,
                                                         int(playtime) / 60)
                        ordered_year = year
                        if ordered_year == self.NOTAG:
                            ordered_year = '9999'
                        pb = self.artwork.get_library_artwork_cached_pb(
                            cache_data, self.albumpb)
                        bd += [(ordered_year + misc.lower_no_the(album),
                                [pb, data, display])]
            # Now, songs not in albums:
            bd += self.library_populate_data_songs(genre, artist, self.NOTAG,
                                                   None)
        else:
            # Songs within an album, artist, year, and possibly genre
            bd += self.library_populate_data_songs(genre, artist, album, year)
        if len(bd) > 0:
            bd = self.library_populate_add_parent_rows() + bd
        bd.sort(locale.strcoll, key=operator.itemgetter(0))
        return bd

    def library_populate_data_songs(self, genre, artist, album, year):
        bd = []
        if genre is not None:
            songs, _playtime, _num_songs = \
            self.library_return_search_items(genre=genre, artist=artist,
                                             album=album, year=year)
        else:
            songs, _playtime, _num_songs = self.library_return_search_items(
                artist=artist, album=album, year=year)
        for song in songs:
            data = self.library_set_data(path=mpdh.get(song, 'file'))
            track = mpdh.get(song, 'track', '99', False, 2)
            disc = mpdh.get(song, 'disc', '99', False, 2)
            try:
                bd += [('f' + disc + track + misc.lower_no_the(
                    mpdh.get(song, 'title')), [self.sonatapb, data,
                                               formatting.parse(
                                                   self.config.libraryformat,
                                                   song, True)])]
            except:
                bd += [('f' + disc + track + \
                        unicode(mpdh.get(song, 'file')).lower(),
                        [self.sonatapb, data,
                         formatting.parse(self.config.libraryformat, song,
                                          True)])]
        return bd

    def library_return_list_items(self, itemtype, genre=None, artist=None,
                                  album=None, year=None, ignore_case=True):
        # Returns all items of tag 'itemtype', in alphabetical order,
        # using mpd's 'list'. If searchtype is passed, use
        # a case insensitive search, via additional 'list'
        # queries, since using a single 'list' call will be
        # case sensitive.
        results = []
        searches = self.library_compose_list_count_searchlist(genre, artist,
                                                              album, year)
        if len(searches) > 0:
            for s in searches:
                # If we have untagged tags (''), use search instead
                # of list because list will not return anything.
                if '' in s:
                    items = []
                    songs, playtime, num_songs = \
                            self.library_return_search_items(genre, artist,
                                                             album, year)
                    for song in songs:
                        items.append(mpdh.get(song, itemtype))
                else:
                    items = self.mpd.list(itemtype, *s)
                for item in items:
                    if len(item) > 0:
                        results.append(item)
        else:
            if genre is None and artist is None and album is None and year \
               is None:
                for item in self.mpd.list(itemtype):
                    if len(item) > 0:
                        results.append(item)
        if ignore_case:
            results = misc.remove_list_duplicates(results, case=False)
        results.sort(locale.strcoll)
        return results

    def library_return_count(self, genre=None, artist=None, album=None,
                             year=None):
        # Because mpd's 'count' is case sensitive, we have to
        # determine all equivalent items (case insensitive) and
        # call 'count' for each of them. Using 'list' + 'count'
        # involves much less data to be transferred back and
        # forth than to use 'search' and count manually.
        searches = self.library_compose_list_count_searchlist(genre, artist,
                                                              album, year)
        playtime = 0
        num_songs = 0
        for s in searches:

            if '' in s and self.mpd.version <= (0, 13):

                # Can't return count for empty tags, use search instead:

                _results, playtime, num_songs = \
                        self.library_return_search_items(
                            genre=genre, artist=artist, album=album, year=year)

            else:

                count = self.mpd.count(*s)
                playtime += mpdh.get(count, 'playtime', 0, True)
                num_songs += mpdh.get(count, 'songs', 0, True)

        return (playtime, num_songs)

    def library_compose_list_count_searchlist_single(self, search, typename,
                                                     cached_list, searchlist):
        s = []
        skip_type = (typename == 'artist' and search == self.VAstr)
        if search is not None and not skip_type:
            if search == self.NOTAG:
                itemlist = [search, '']
            else:
                itemlist = []
                if cached_list is None:
                    cached_list = self.library_return_list_items(typename,
                                                             ignore_case=False)
                    # This allows us to match untagged items
                    cached_list.append('')
                for item in cached_list:
                    if unicode(item).lower() == unicode(search).lower():
                        itemlist.append(item)
            if len(itemlist) == 0:
                # There should be no results!
                return None, cached_list
            for item in itemlist:
                if len(searchlist) > 0:
                    for item2 in searchlist:
                        s.append(item2 + (typename, item))
                else:
                    s.append((typename, item))
        else:
            s = searchlist
        return s, cached_list

    def library_compose_list_count_searchlist(self, genre=None, artist=None,
                                              album=None, year=None):
        s = []
        s, self.lib_list_genres = \
                self.library_compose_list_count_searchlist_single(
                    genre, 'genre', self.lib_list_genres, s)
        if s is None:
            return []
        s, self.lib_list_artists = \
                self.library_compose_list_count_searchlist_single(
                    artist, 'artist', self.lib_list_artists, s)
        if s is None:
            return []
        s, self.lib_list_albums = \
                self.library_compose_list_count_searchlist_single(
                    album, 'album', self.lib_list_albums, s)
        if s is None:
            return []
        s, self.lib_list_years = \
                self.library_compose_list_count_searchlist_single(
                    year, 'date', self.lib_list_years, s)
        if s is None:
            return []
        return s

    def library_compose_search_searchlist_single(self, search, typename,
                                                 searchlist):
        s = []
        skip_type = (typename == 'artist' and search == self.VAstr)
        if search is not None and not skip_type:
            if search == self.NOTAG:
                itemlist = [search, '']
            else:
                itemlist = [search]
            for item in itemlist:
                if len(searchlist) > 0:
                    for item2 in searchlist:
                        s.append(item2 + (typename, item))
                else:
                    s.append((typename, item))
        else:
            s = searchlist
        return s

    def library_compose_search_searchlist(self, genre=None, artist=None,
                                          album=None, year=None):
        s = []
        s = self.library_compose_search_searchlist_single(genre, 'genre', s)
        s = self.library_compose_search_searchlist_single(album, 'album', s)
        s = self.library_compose_search_searchlist_single(artist, 'artist', s)
        s = self.library_compose_search_searchlist_single(year, 'date', s)
        return s

    def library_return_search_items(self, genre=None, artist=None, album=None,
                                    year=None):
        # Returns all mpd items, using mpd's 'search', along with
        # playtime and num_songs.
        searches = self.library_compose_search_searchlist(genre, artist, album,
                                                          year)
        for s in searches:
            args_tuple = tuple(map(str, s))
            playtime = 0
            num_songs = 0
            results = []

            if '' in s and self.mpd.version <= (0, 13):

                # Can't search for empty tags, search broader and
                # filter instead:

                # Strip empty tag args from tuple:
                pos = list(args_tuple).index('')
                strip_type = list(args_tuple)[pos-1]
                new_lst = []
                for i, item in enumerate(list(args_tuple)):
                    if i != pos and i != pos-1:
                        new_lst.append(item)
                args_tuple = tuple(new_lst)

            else:
                strip_type = None

            if len(args_tuple) == 0:
                return None, 0, 0

            items = self.mpd.search(*args_tuple)
            if items is not None:
                for item in items:
                    if strip_type is None or (strip_type is not None and not \
                                              strip_type in item.keys()):
                        match = True
                        pos = 0
                        # Ensure that if, e.g., "foo" is searched,
                        # "foobar" isn't returned too
                        for arg in args_tuple[::2]:
                            if arg in item and \
                               unicode(mpdh.get(item, arg)).upper() != \
                               unicode(args_tuple[pos + 1]).upper():
                                match = False
                                break
                            pos += 2
                        if match:
                            results.append(item)
                            num_songs += 1
                            playtime += mpdh.get(item, 'time', 0, True)
        return (results, int(playtime), num_songs)

    def add_display_info(self, num_songs, playtime):
        return "\n<small><span weight='light'>%s %s, %s %s</span></small>" \
                % (num_songs, gettext.ngettext('song', 'songs', num_songs),
                   playtime, gettext.ngettext('minute', 'minutes', playtime))

    def library_retain_selection(self, prev_selection, prev_selection_root,
                                 prev_selection_parent):
        # Unselect everything:
        if len(self.librarydata) > 0:
            self.library_selection.unselect_range((0,),
                                                  (len(self.librarydata) - 1,))
        # Now attempt to retain the selection from before the update:
        for value in prev_selection:
            for row in self.librarydata:
                if value == row[1]:
                    self.library_selection.select_path(row.path)
                    break
        if prev_selection_root:
            self.library_selection.select_path((0,))
        if prev_selection_parent:
            self.library_selection.select_path((1,))

    def library_set_view(self, select_items=True):
        # select_items should be false if the same directory has merely
        # been refreshed (updated)
        try:
            if self.config.wd in self.libraryposition:
                self.library.scroll_to_point(
                    -1, self.libraryposition[self.config.wd])
            else:
                self.library.scroll_to_point(0, 0)
        except:
            self.library.scroll_to_point(0, 0)

        # Select and focus previously selected item
        if select_items:
            if self.config.wd in self.libraryselectedpath:
                try:
                    if self.libraryselectedpath[self.config.wd]:
                        self.library_selection.select_path(
                            self.libraryselectedpath[self.config.wd])
                        self.library.grab_focus()
                except:
                    pass

    def library_set_data(self, *args, **kwargs):
        return library_set_data(*args, **kwargs)

    def library_get_data(self, data, *args):
        return library_get_data(data, *args)

    def library_get_data_level(self, data):
        if self.config.lib_view == consts.VIEW_FILESYSTEM:
            # Returns the number of directories down:
            if library_get_data(data, 'path') == '/':
                # Every other path doesn't start with "/", so
                # start the level numbering at -1
                return -1
            else:
                return library_get_data(data, 'path').count("/")
        else:
            # Returns the number of items stored in data, excluding
            # the path:
            level = 0
            album, artist, genre, year = library_get_data(
                data, 'album', 'artist', 'genre', 'year')
            for item in [album, artist, genre, year]:
                if item is not None:
                    level += 1
            return level

    def on_library_key_press(self, widget, event):
        if event.keyval == gtk.gdk.keyval_from_name('Return'):
            self.on_library_row_activated(widget, widget.get_cursor()[0])
            return True

    def on_library_query_tooltip(self, widget, x, y, keyboard_mode, tooltip):
        if keyboard_mode or not self.search_visible():
            widget.set_tooltip_text(None)
            return False

        bin_x, bin_y = widget.convert_widget_to_bin_window_coords(x, y)

        pathinfo = widget.get_path_at_pos(bin_x, bin_y)
        if not pathinfo:
            widget.set_tooltip_text(None)
            # If the user hovers over an empty row and then back to
            # a row with a search result, this will ensure the tooltip
            # shows up again:
            gobject.idle_add(self.library_search_tooltips_enable, widget, x, y,
                             keyboard_mode, None)
            return False
        treepath, _col, _x2, _y2 = pathinfo

        i = self.librarydata.get_iter(treepath[0])
        path = misc.escape_html(self.library_get_data(
            self.librarydata.get_value(i, 1), 'path'))
        song = self.librarydata.get_value(i, 2)
        new_tooltip = "<b>%s:</b> %s\n<b>%s:</b> %s" \
                % (_("Song"), song, _("Path"), path)

        if new_tooltip != self.libsearch_last_tooltip:
            self.libsearch_last_tooltip = new_tooltip
            self.library.set_property('has-tooltip', False)
            gobject.idle_add(self.library_search_tooltips_enable, widget, x, y,
                             keyboard_mode, tooltip)
            gobject.idle_add(widget.set_tooltip_markup, new_tooltip)
            return

        self.libsearch_last_tooltip = new_tooltip

        return False #api says we should return True, but this doesn't work?

    def library_search_tooltips_enable(self, widget, x, y, keyboard_mode,
                                       tooltip):
        self.library.set_property('has-tooltip', True)
        if tooltip is not None:
            self.on_library_query_tooltip(widget, x, y, keyboard_mode, tooltip)

    def on_library_row_activated(self, _widget, path, _column=0):
        if path is None:
            # Default to last item in selection:
            _model, selected = self.library_selection.get_selected_rows()
            if len(selected) >= 1:
                path = selected[0]
            else:
                return
        value = self.librarydata.get_value(self.librarydata.get_iter(path), 1)
        icon = self.librarydata.get_value(self.librarydata.get_iter(path), 0)
        if icon == self.sonatapb:
            # Song found, add item
            self.on_add_item(self.library)
        elif value == self.library_set_data(path=".."):
            self.library_browse_parent(None)
        else:
            self.library_browse(None, value)

    def library_get_parent(self):
        if self.config.lib_view == consts.VIEW_ALBUM:
            value = self.library_set_data(path="/")
        elif self.config.lib_view == consts.VIEW_ARTIST:
            album, artist = self.library_get_data(self.config.wd, 'album',
                                                  'artist')
            if album is not None:
                value = self.library_set_data(artist=artist)
            else:
                value = self.library_set_data(path="/")
        elif self.config.lib_view == consts.VIEW_GENRE:
            album, artist, genre = self.library_get_data(
                self.config.wd, 'album', 'artist', 'genre')
            if album is not None:
                value = self.library_set_data(genre=genre, artist=artist)
            elif artist is not None:
                value = self.library_set_data(genre=genre)
            else:
                value = self.library_set_data(path="/")
        else:
            newvalue = '/'.join(
                self.library_get_data(self.config.wd, 'path').split('/')[:-1])\
                    or '/'
            value = self.library_set_data(path=newvalue)
        return value

    def library_browse_parent(self, _action):
        if not self.search_visible():
            if self.library.is_focus():
                value = self.library_get_parent()
                self.library_browse(None, value)
                return True

    def not_parent_is_selected(self):
        # Returns True if something is selected and it's not
        # ".." or "/":
        model, rows = self.library_selection.get_selected_rows()
        for path in rows:
            i = model.get_iter(path)
            value = model.get_value(i, 2)
            if value != ".." and value != "/":
                return True
        return False

    def get_path_child_filenames(self, return_root, selected_only=True):
        # If return_root=True, return main directories whenever possible
        # instead of individual songs in order to reduce the number of
        # mpd calls we need to make. We won't want this behavior in some
        # instances, like when we want all end files for editing tags
        items = []
        if selected_only:
            model, rows = self.library_selection.get_selected_rows()
        else:
            model = self.librarydata
            rows = [(i,) for i in range(len(model))]
        for path in rows:
            i = model.get_iter(path)
            pb = model.get_value(i, 0)
            data = model.get_value(i, 1)
            value = model.get_value(i, 2)
            if value != ".." and value != "/":
                album, artist, year, genre, path = self.library_get_data(
                    data, 'album', 'artist', 'year', 'genre', 'path')
                if path is not None and album is None and artist is None and \
                   year is None and genre is None:
                    if pb == self.sonatapb:
                        # File
                        items.append(path)
                    else:
                        # Directory
                        if not return_root:
                            items += self.library_get_path_files_recursive(
                                path)
                        else:
                            items.append(path)
                else:
                    results, _playtime, _num_songs = \
                            self.library_return_search_items(
                                genre=genre, artist=artist, album=album,
                                year=year)
                    for item in results:
                        items.append(mpdh.get(item, 'file'))
        # Make sure we don't have any EXACT duplicates:
        items = misc.remove_list_duplicates(items, case=True)
        return items

    def library_get_path_files_recursive(self, path):
        results = []
        for item in self.mpd.lsinfo(path):
            if 'directory' in item:
                results = results + self.library_get_path_files_recursive(
                    mpdh.get(item, 'directory'))
            elif 'file' in item:
                results.append(mpdh.get(item, 'file'))
        return results

    def on_library_search_combo_change(self, _combo=None):
        self.config.last_search_num = self.searchcombo.get_active()
        if not self.search_visible():
            return
        self.prevlibtodo = ""
        self.prevlibtodo_base = "__"
        self.libsearchfilter_feed_loop(self.searchtext)

    def on_search_end(self, _button, move_focus=True):
        if self.search_visible():
            self.libsearchfilter_toggle(move_focus)

    def search_visible(self):
        return self.searchbutton.get_property('visible')

    def libsearchfilter_toggle(self, move_focus):
        if not self.search_visible() and self.connected():
            self.library.set_property('has-tooltip', True)
            ui.show(self.searchbutton)
            self.prevlibtodo = 'foo'
            self.prevlibtodo_base = "__"
            self.prevlibtodo_base_results = []
            # extra thread for background search work,
            # synchronized with a condition and its internal mutex
            self.libfilterbox_cond = threading.Condition()
            self.libfilterbox_cmd_buf = self.searchtext.get_text()
            qsearch_thread = threading.Thread(target=self.libsearchfilter_loop)
            qsearch_thread.setDaemon(True)
            qsearch_thread.start()
        elif self.search_visible():
            ui.hide(self.searchbutton)
            self.searchtext.handler_block(self.libfilter_changed_handler)
            self.searchtext.set_text("")
            self.searchtext.handler_unblock(self.libfilter_changed_handler)
            self.libsearchfilter_stop_loop()
            self.library_browse(root=self.config.wd)
            if move_focus:
                self.library.grab_focus()

    def libsearchfilter_feed_loop(self, editable):
        if not self.search_visible():
            self.libsearchfilter_toggle(None)
        # Lets only trigger the searchfilter_loop if 200ms pass
        # without a change in gtk.Entry
        try:
            gobject.source_remove(self.libfilterbox_source)
        except:
            pass
        self.libfilterbox_source = gobject.timeout_add(
            300, self.libsearchfilter_start_loop, editable)

    def libsearchfilter_start_loop(self, editable):
        self.libfilterbox_cond.acquire()
        self.libfilterbox_cmd_buf = editable.get_text()
        self.libfilterbox_cond.notifyAll()
        self.libfilterbox_cond.release()

    def libsearchfilter_stop_loop(self):
        self.libfilterbox_cond.acquire()
        self.libfilterbox_cmd_buf = '$$$QUIT###'
        self.libfilterbox_cond.notifyAll()
        self.libfilterbox_cond.release()

    def libsearchfilter_loop(self):
        while True:
            # copy the last command or pattern safely
            self.libfilterbox_cond.acquire()
            try:
                while(self.libfilterbox_cmd_buf == '$$$DONE###'):
                    self.libfilterbox_cond.wait()
                todo = self.libfilterbox_cmd_buf
                self.libfilterbox_cond.release()
            except:
                todo = self.libfilterbox_cmd_buf
            searchby = self.search_terms_mpd[self.config.last_search_num]
            if self.prevlibtodo != todo:
                if todo == '$$$QUIT###':
                    gobject.idle_add(self.filtering_entry_revert_color,
                                     self.searchtext)
                    return
                elif len(todo) > 1:
                    gobject.idle_add(self.libsearchfilter_do_search,
                                     searchby, todo)
                elif len(todo) == 0:
                    gobject.idle_add(self.filtering_entry_revert_color,
                                     self.searchtext)
                    self.libsearchfilter_toggle(False)
                else:
                    gobject.idle_add(self.filtering_entry_revert_color,
                                     self.searchtext)
            self.libfilterbox_cond.acquire()
            self.libfilterbox_cmd_buf = '$$$DONE###'
            try:
                self.libfilterbox_cond.release()
            except:
                pass
            self.prevlibtodo = todo

    def libsearchfilter_do_search(self, searchby, todo):
        if not self.prevlibtodo_base in todo:
            # Do library search based on first two letters:
            self.prevlibtodo_base = todo[:2]
            self.prevlibtodo_base_results = self.mpd.search(searchby,
                                                             self.prevlibtodo_base)
            subsearch = False
        else:
            subsearch = True

        # Now, use filtering similar to playlist filtering:
        # this make take some seconds... and we'll escape the search text
        # because we'll be searching for a match in items that are also escaped
        #
        # Note that the searching is not order specific. That is, "foo bar"
        # will match on "fools bar" and "barstool foo".

        todos = todo.split(" ")
        regexps = []
        for i in range(len(todos)):
            todos[i] = misc.escape_html(todos[i])
            todos[i] = re.escape(todos[i])
            todos[i] = '.*' + todos[i].lower()
            regexps.append(re.compile(todos[i]))
        matches = []
        if searchby != 'any':
            for row in self.prevlibtodo_base_results:
                is_match = True
                for regexp in regexps:
                    if not regexp.match(unicode(mpdh.get(row,
                                                         searchby)).lower()):
                        is_match = False
                        break
                if is_match:
                    matches.append(row)
        else:
            for row in self.prevlibtodo_base_results:
                allstr = " ".join(mpdh.get(row, meta) for meta in row)
                is_match = True
                for regexp in regexps:
                    if not regexp.match(unicode(allstr).lower()):
                        is_match = False
                        break
                if is_match:
                    matches.append(row)
        if subsearch and len(matches) == len(self.librarydata):
            # nothing changed..
            return
        self.library.freeze_child_notify()
        currlen = len(self.librarydata)
        bd = [[self.sonatapb,
               self.library_set_data(path=mpdh.get(item, 'file')),
               formatting.parse(self.config.libraryformat, item, True)]
              for item in matches if 'file' in item]
        bd.sort(locale.strcoll, key=operator.itemgetter(2))
        for i, item in enumerate(bd):
            if i < currlen:
                j = self.librarydata.get_iter((i, ))
                for index in range(len(item)):
                    if item[index] != self.librarydata.get_value(j, index):
                        self.librarydata.set_value(j, index, item[index])
            else:
                self.librarydata.append(item)
        # Remove excess items...
        newlen = len(bd)
        if newlen == 0:
            self.librarydata.clear()
        else:
            for i in range(currlen - newlen):
                j = self.librarydata.get_iter((currlen - 1 - i,))
                self.librarydata.remove(j)
        self.library.thaw_child_notify()
        if len(matches) == 0:
            gobject.idle_add(self.filtering_entry_make_red, self.searchtext)
        else:
            gobject.idle_add(self.library.set_cursor, '0')
            gobject.idle_add(self.filtering_entry_revert_color,
                             self.searchtext)

    def libsearchfilter_key_pressed(self, widget, event):
        self.filter_key_pressed(widget, event, self.library)

    def libsearchfilter_on_enter(self, _entry):
        self.on_library_row_activated(None, None)

    def libsearchfilter_set_focus(self):
        gobject.idle_add(self.searchtext.grab_focus)

    def libsearchfilter_get_style(self):
        return self.searchtext.get_style()<|MERGE_RESOLUTION|>--- conflicted
+++ resolved
@@ -45,12 +45,7 @@
 
 
 class Library(object):
-<<<<<<< HEAD
-    def __init__(self, config, client, artwork, TAB_LIBRARY, album_filename,
-=======
-
     def __init__(self, config, mpd, artwork, TAB_LIBRARY, album_filename,
->>>>>>> 42ff4ba4
                  settings_save, filtering_entry_make_red,
                  filtering_entry_revert_color, filter_key_pressed,
                  on_add_item, connected, on_library_button_press, new_tab,
