import os
import re
import gettext
import locale
import threading # libsearchfilter_toggle starts thread libsearchfilter_loop
import operator

from gi.repository import Gtk, Gdk, GdkPixbuf, GObject, Pango

from sonata import ui, misc, consts, formatting, breadcrumbs, mpdhelper as mpdh
from sonata.song import SongRecord


VARIOUS_ARTISTS = _("Various Artists")


def list_mark_various_artists_albums(albums):
    for i in range(len(albums)):
        if i + consts.NUM_ARTISTS_FOR_VA - 1 > len(albums)-1:
            break
        VA = False
        for j in range(1, consts.NUM_ARTISTS_FOR_VA):
            if albums[i].album.lower() != albums[i + j].album.lower() or \
               albums[i].year  != albums[i + j].year or \
               albums[i].path  != albums[i + j].path:
                break
            if albums[i].artist == albums[i + j].artist:
                albums.pop(i + j)
                break
            if j == consts.NUM_ARTISTS_FOR_VA - 1:
                VA = True
        if VA:
            albums[i].artist = VARIOUS_ARTISTS
            j = 1
            while i + j <= len(albums) - 1:
                if albums[i].album.lower() == albums[i + j].album.lower() \
                   and albums[i].year == albums[i + j].year:
                    albums.pop(i + j)
                else:
                    break
    return albums

class Library(object):
    def __init__(self, config, mpd, artwork, TAB_LIBRARY, album_filename,
                 settings_save, filtering_entry_make_red,
                 filtering_entry_revert_color, filter_key_pressed,
                 on_add_item, connected, on_library_button_press, new_tab,
                 get_multicd_album_root_dir):
        self.artwork = artwork
        self.config = config
        self.mpd = mpd
        self.librarymenu = None # cyclic dependency, set later
        self.album_filename = album_filename
        self.settings_save = settings_save
        self.filtering_entry_make_red = filtering_entry_make_red
        self.filtering_entry_revert_color = filtering_entry_revert_color
        self.filter_key_pressed = filter_key_pressed
        self.on_add_item = on_add_item
        self.connected = connected
        self.on_library_button_press = on_library_button_press
        self.get_multicd_album_root_dir = get_multicd_album_root_dir

        self.NOTAG = _("Untagged")
        self.search_terms = [_('Artist'), _('Title'), _('Album'), _('Genre'),
                             _('Filename'), _('Everything')]
        self.search_terms_mpd = ['artist', 'title', 'album', 'genre', 'file',
                                 'any']

        self.libfilterbox_cmd_buf = None
        self.libfilterbox_cond = None
        self.libfilterbox_source = None

        self.prevlibtodo_base = None
        self.prevlibtodo_base_results = None
        self.prevlibtodo = None

        self.save_timeout = None
        self.libsearch_last_tooltip = None

        self.lib_view_filesystem_cache = None
        self.lib_view_artist_cache = None
        self.lib_view_genre_cache = None
        self.lib_view_album_cache = None
        self.lib_list_genres = None
        self.lib_list_artists = None
        self.lib_list_albums = None
        self.lib_list_years = None
        self.view_caches_reset()

        self.libraryvbox = Gtk.VBox()
        self.library = ui.treeview()
        self.library_selection = self.library.get_selection()
        self.breadcrumbs = breadcrumbs.CrumbBox()
        self.breadcrumbs.props.spacing = 2
        expanderwindow2 = ui.scrollwindow(add=self.library)
        self.searchbox = Gtk.HBox()
        self.searchcombo = ui.combo(items=self.search_terms)
        self.searchcombo.set_tooltip_text(_("Search terms"))
        self.searchtext = ui.entry()
        self.searchtext.set_tooltip_text(_("Search library"))
        self.searchbutton = ui.button(img=ui.image(stock=Gtk.STOCK_CANCEL),
                                      h=self.searchcombo.size_request().height)
        self.searchbutton.set_no_show_all(True)
        self.searchbutton.hide()
        self.searchbutton.set_tooltip_text(_("End Search"))
        self.libraryview = ui.button(relief=Gtk.ReliefStyle.NONE)
        self.libraryview.set_tooltip_text(_("Library browsing view"))
        self.searchbox.pack_start(ui.label(_("Search:")), False, False, 3)
        self.searchbox.pack_start(self.searchtext, True, True, 2)
        self.searchbox.pack_start(self.searchcombo, False, False, 2)
        self.searchbox.pack_start(self.searchbutton, False, False, 2)
        self.libraryvbox.pack_start(self.breadcrumbs, False, False, 2)
        self.libraryvbox.pack_start(expanderwindow2, True, True, 0)
        self.libraryvbox.pack_start(self.searchbox, False, False, 2)

        self.tab = new_tab(self.libraryvbox, Gtk.STOCK_HARDDISK, TAB_LIBRARY,
                           self.library)

        # Assign some pixbufs for use in self.library
        self.openpb2 = self.library.render_icon(Gtk.STOCK_OPEN,
                                                Gtk.IconSize.LARGE_TOOLBAR)
        self.harddiskpb2 = self.library.render_icon(Gtk.STOCK_HARDDISK,
                                                   Gtk.IconSize.LARGE_TOOLBAR)
        self.openpb = self.library.render_icon(Gtk.STOCK_OPEN,
                                               Gtk.IconSize.MENU)
        self.harddiskpb = self.library.render_icon(Gtk.STOCK_HARDDISK,
                                                   Gtk.IconSize.MENU)
        self.albumpb = GdkPixbuf.Pixbuf.new_from_file_at_size(
            album_filename, consts.LIB_COVER_SIZE, consts.LIB_COVER_SIZE)
        self.genrepb = self.library.render_icon('gtk-orientation-portrait',
                                                Gtk.IconSize.LARGE_TOOLBAR)
        self.artistpb = self.library.render_icon('artist',
                                                 Gtk.IconSize.LARGE_TOOLBAR)
        self.sonatapb = self.library.render_icon('sonata', Gtk.IconSize.MENU)

        # list of the library views: (id, name, icon name, label)
        self.VIEWS = [
            (consts.VIEW_FILESYSTEM, 'filesystem',
             Gtk.STOCK_HARDDISK, _("Filesystem")),
            (consts.VIEW_ALBUM, 'album',
             'album', _("Albums")),
            (consts.VIEW_ARTIST, 'artist',
             'artist', _("Artists")),
            (consts.VIEW_GENRE, 'genre',
             Gtk.STOCK_ORIENTATION_PORTRAIT, _("Genres")),
            ]

        self.library_view_assign_image()

        self.library.connect('row_activated', self.on_library_row_activated)
        self.library.connect('button_press_event',
                             self.on_library_button_press)
        self.library.connect('key-press-event', self.on_library_key_press)
        self.library.connect('query-tooltip', self.on_library_query_tooltip)
        expanderwindow2.connect('scroll-event', self.on_library_scrolled)
        self.libraryview.connect('clicked', self.library_view_popup)
        self.searchtext.connect('key-press-event',
                                self.libsearchfilter_key_pressed)
        self.searchtext.connect('activate', self.libsearchfilter_on_enter)
        self.searchbutton.connect('clicked', self.on_search_end)

        self.libfilter_changed_handler = self.searchtext.connect(
            'changed', self.libsearchfilter_feed_loop)
        searchcombo_changed_handler = self.searchcombo.connect(
            'changed', self.on_library_search_combo_change)

        # Initialize library data and widget
        self.libraryposition = {}
        self.libraryselectedpath = {}
        self.searchcombo.handler_block(searchcombo_changed_handler)
        self.searchcombo.set_active(self.config.last_search_num)
        self.searchcombo.handler_unblock(searchcombo_changed_handler)
        self.librarydata = Gtk.ListStore(GdkPixbuf.Pixbuf, GObject.TYPE_PYOBJECT,
                                         str)
        self.library.set_model(self.librarydata)
        self.library.set_search_column(2)
        self.librarycell = Gtk.CellRendererText()
        self.librarycell.set_property("ellipsize", Pango.EllipsizeMode.END)
        self.libraryimg = Gtk.CellRendererPixbuf()
        self.librarycolumn = Gtk.TreeViewColumn()
        self.librarycolumn.pack_start(self.libraryimg, False)
        self.librarycolumn.pack_start(self.librarycell, True)
        self.librarycolumn.add_attribute(self.libraryimg, 'pixbuf', 0)
        self.librarycolumn.add_attribute(self.librarycell, 'markup', 2)
        self.librarycolumn.set_sizing(Gtk.TreeViewColumnSizing.AUTOSIZE)
        self.library.append_column(self.librarycolumn)
        self.library_selection.set_mode(Gtk.SelectionMode.MULTIPLE)

    def get_libraryactions(self):
        return [(name + 'view', icon, label,
             None, None, self.on_libraryview_chosen)
            for _view, name, icon, label in self.VIEWS]

    def get_model(self):
        return self.librarydata

    def get_widgets(self):
        return self.libraryvbox

    def get_treeview(self):
        return self.library

    def get_selection(self):
        return self.library_selection

    def set_librarymenu(self, librarymenu):
        self.librarymenu = librarymenu
        self.librarymenu.attach_to_widget(self.libraryview, None)

    def library_view_popup(self, button):
        self.librarymenu.popup(None, None, self.library_view_position_menu,
                               button, 1, 0)

    def library_view_position_menu(self, _menu, button):
        alloc = button.get_allocation()
        return (self.config.x + alloc.x,
                self.config.y + alloc.y + alloc.height,
                True)

    def on_libraryview_chosen(self, action):
        if self.search_visible():
            self.on_search_end(None)
        if action.get_name() == 'filesystemview':
            self.config.lib_view = consts.VIEW_FILESYSTEM
        elif action.get_name() == 'artistview':
            self.config.lib_view = consts.VIEW_ARTIST
        elif action.get_name() == 'genreview':
            self.config.lib_view = consts.VIEW_GENRE
        elif action.get_name() == 'albumview':
            self.config.lib_view = consts.VIEW_ALBUM
        self.library.grab_focus()
        self.library_view_assign_image()
        self.libraryposition = {}
        self.libraryselectedpath = {}
        self.library_browse(root=SongRecord(path="/"))
        try:
            if len(self.librarydata) > 0:
                first = Gtk.TreePath.new_first()
                to   = Gtk.TreePath.new()
                to.append_index(len(self.librarydata)-1)
                self.library_selection.unselect_range(first, to)
        except Exception as e:
            # XXX import logger here in the future
            raise e
        GObject.idle_add(self.library.scroll_to_point, 0, 0)

    def library_view_assign_image(self):
        _view, _name, icon, label = [v for v in self.VIEWS
                         if v[0] == self.config.lib_view][0]
        self.libraryview.set_image(ui.image(stock=icon))
        self.libraryview.set_label(" " + label)

    def view_caches_reset(self):
        # We should call this on first load and whenever mpd is
        # updated.
        self.lib_view_filesystem_cache = None
        self.lib_view_artist_cache = None
        self.lib_view_genre_cache = None
        self.lib_view_album_cache = None
        self.lib_list_genres = None
        self.lib_list_artists = None
        self.lib_list_albums = None
        self.lib_list_years = None

    def on_library_scrolled(self, _widget, _event):
        try:
            # Use GObject.idle_add so that we can get the visible
            # state of the treeview
            GObject.idle_add(self._on_library_scrolled)
        except:
            pass

    def _on_library_scrolled(self):
        if not self.config.show_covers:
            return

        # This avoids a warning about a NULL node in get_visible_range
        if not self.library.props.visible:
            return

        start_row, end_row = self.library.get_visible_range()
        self.artwork.library_artwork_update(self.librarydata, start_row,
                                            end_row, self.albumpb)

    def library_browse(self, _widget=None, root=None):
        # Populates the library list with entries
        if not self.connected():
            return

        if root is None or (self.config.lib_view == consts.VIEW_FILESYSTEM \
                            and root.path is None):
            root = SongRecord(path="/")
        if self.config.wd is None or (self.config.lib_view == \
                                      consts.VIEW_FILESYSTEM and \
                                      self.config.wd.path is None):
            self.config.wd = SongRecord(path="/")

        prev_selection = []
        prev_selection_root = False
        prev_selection_parent = False
        if root == self.config.wd:
            # This will happen when the database is updated. So, lets save
            # the current selection in order to try to re-select it after
            # the update is over.
            model, selected = self.library_selection.get_selected_rows()
            for path in selected:
                if model.get_value(model.get_iter(path), 2) == "/":
                    prev_selection_root = True
                elif model.get_value(model.get_iter(path), 2) == "..":
                    prev_selection_parent = True
                else:
                    prev_selection.append(model.get_value(model.get_iter(path),
                                                          1))
            self.libraryposition[self.config.wd] = \
                    self.library.get_visible_rect().width
            path_updated = True
        else:
            path_updated = False

        new_level = self.library_get_data_level(root)
        curr_level = self.library_get_data_level(self.config.wd)
        # The logic below is more consistent with, e.g., thunar.
        if new_level > curr_level:
            # Save position and row for where we just were if we've
            # navigated into a sub-directory:
            self.libraryposition[self.config.wd] = \
                    self.library.get_visible_rect().width
            model, rows = self.library_selection.get_selected_rows()
            if len(rows) > 0:
                data = self.librarydata.get_value(
                    self.librarydata.get_iter(rows[0]), 2)
                if not data in ("..", "/"):
                    self.libraryselectedpath[self.config.wd] = rows[0]
        elif (self.config.lib_view == consts.VIEW_FILESYSTEM and \
              root != self.config.wd) \
        or (self.config.lib_view != consts.VIEW_FILESYSTEM and new_level != \
            curr_level):
            # If we've navigated to a parent directory, don't save
            # anything so that the user will enter that subdirectory
            # again at the top position with nothing selected
            self.libraryposition[self.config.wd] = 0
            self.libraryselectedpath[self.config.wd] = None

        # In case sonata is killed or crashes, we'll save the library state
        # in 5 seconds (first removing any current settings_save timeouts)
        if self.config.wd != root:
            try:
                GObject.source_remove(self.save_timeout)
            except:
                pass
            self.save_timeout = GObject.timeout_add(5000, self.settings_save)

        self.config.wd = root
        self.library.freeze_child_notify()
        self.librarydata.clear()

        # Populate treeview with data:
        bd = []
        wd = self.config.wd
        while len(bd) == 0:
            if self.config.lib_view == consts.VIEW_FILESYSTEM:
                bd = self.library_populate_filesystem_data(wd.path)
            elif self.config.lib_view == consts.VIEW_ALBUM:
                if wd.album is not None:
                    bd = self.library_populate_data(artist=wd.artist,
                                                    album=wd.album,
                                                    year=wd.year)
                else:
                    bd = self.library_populate_toplevel_data(albumview=True)
            elif self.config.lib_view == consts.VIEW_ARTIST:
                if wd.artist is not None and wd.album is not None:
                    bd = self.library_populate_data(artist=wd.artist,
                                                    album=wd.album,
                                                    year=wd.year)
                elif self.config.wd.artist is not None:
                    bd = self.library_populate_data(artist=wd.artist)
                else:
                    bd = self.library_populate_toplevel_data(artistview=True)
            elif self.config.lib_view == consts.VIEW_GENRE:
                if wd.genre is not None and \
                   wd.artist is not None and \
                   wd.album is not None:
                    bd = self.library_populate_data(genre=wd.genre,
                                                    artist=wd.artist,
                                                    album=wd.album,
                                                    year=wd.year)
                elif wd.genre is not None:
                    bd = self.library_populate_data(genre=wd.genre,
                                                    artist=wd.artist)
                else:
                    bd = self.library_populate_toplevel_data(genreview=True)

            if len(bd) == 0:
                # Nothing found; go up a level until we reach the top level
                # or results are found
                last_wd = self.config.wd
                self.config.wd = self.library_get_parent()
                if self.config.wd == last_wd:
                    break

        for _sort, path in bd:
            self.librarydata.append(path)

        self.library.thaw_child_notify()

        # Scroll back to set view for current dir:
        self.library.realize()
        GObject.idle_add(self.library_set_view, not path_updated)
        if len(prev_selection) > 0 or prev_selection_root or \
           prev_selection_parent:
            # Retain pre-update selection:
            self.library_retain_selection(prev_selection, prev_selection_root,
                                          prev_selection_parent)

        # Update library artwork as necessary
        self.on_library_scrolled(None, None)

        self.update_breadcrumbs()

    def update_breadcrumbs(self):
        # remove previous buttons
        for b in self.breadcrumbs:
            self.breadcrumbs.remove(b)

        # add the views button first
        b = ui.button(text=_(" v "), can_focus=False, relief=Gtk.ReliefStyle.NONE)
        b.connect('clicked', self.library_view_popup)
        self.breadcrumbs.pack_start(b, False, False, 0)
        b.show()

        # add the ellipsis explicitly XXX make this unnecessary
        b = ui.label("...")
        self.breadcrumbs.pack_start(b, False, False, 0)
        b.show()

        # find info for current view
        view, _name, icon, label = [v for v in self.VIEWS
                          if v[0] == self.config.lib_view][0]

        # the first crumb is the root of the current view
        crumbs = [(label, icon, None, SongRecord(path='/'))]

        # rest of the crumbs are specific to the view
        if view == consts.VIEW_FILESYSTEM:
            if self.config.wd.path and self.config.wd.path != '/':
                parts = self.config.wd.path.split('/')
            else:
                parts = [] # no crumbs for /
            # append a crumb for each part
            for i, part in enumerate(parts):
                partpath = '/'.join(parts[:i + 1])
                target = SongRecord(path=partpath)
                crumbs.append((part, Gtk.STOCK_OPEN, None, target))
        else:
            parts = ()
            if view == consts.VIEW_ALBUM:
                # We don't want to show an artist button in album view
                keys = 'genre', 'album'
                nkeys = 2
                parts = (self.config.wd.genre, self.config.wd.album)
            else:
                keys = 'genre', 'artist', 'album'
                nkeys = 3
                parts = (self.config.wd.genre, self.config.wd.album, \
                         self.config.wd.artist)
            # append a crumb for each part
            for i, key, part in zip(range(nkeys), keys, parts):
                if part is None:
                    continue
                partdata = dict(list(zip(keys, parts))[:i + 1])
                target = SongRecord(**partdata)
                pb, icon = None, None
                if key == 'album':
                    # Album artwork, with self.alumbpb as a backup:
                    cache_data = SongRecord(artist=self.config.wd.artist, \
                                            album=self.config.wd.album, \
                                            path=self.config.wd.path)
                    pb = self.artwork.get_library_artwork_cached_pb(cache_data,
                                                                    None)
                    if pb is None:
                        icon = 'album'
                elif key == 'artist':
                    icon = 'artist'
                else:
                    icon = Gtk.STOCK_ORIENTATION_PORTRAIT
                crumbs.append((part, icon, pb, target))

        # add a button for each crumb
        for crumb in crumbs:
            text, icon, pb, target = crumb
            text = misc.escape_html(text)
            if crumb is crumbs[-1]:
                text = "<b>%s</b>" % text
            label = ui.label(markup=text)

            if icon:
                image = ui.image(stock=icon)
            elif pb:
                pb = pb.scale_simple(16, 16, GdkPixbuf.InterpType.HYPER)
                image = ui.image(pb=pb)

            b = breadcrumbs.CrumbButton(image, label)

            if crumb is crumbs[-1]:
                # FIXME makes the button request minimal space:
                # label.props.ellipsize = Pango.EllipsizeMode.END
                b.props.active = True
            # FIXME why doesn't the tooltip show?
            b.set_tooltip_text(label.get_label())
            b.connect('toggled', self.library_browse, target)
            self.breadcrumbs.pack_start(b, False, False, 0)
            b.show_all()

    def library_populate_add_parent_rows(self):
#        return [] # disabled as breadcrumbs replace these
        if self.config.lib_view == consts.VIEW_FILESYSTEM:
            bd = [('0', [self.harddiskpb, SongRecord(path='/'),
                         '/'])]
            bd += [('1', [self.openpb, SongRecord(path='..'),
                          '..'])]
        else:
            bd = [('0', [self.harddiskpb2, SongRecord(path='/'),
                         '/'])]
            bd += [('1', [self.openpb2, SongRecord(path='..'),
                          '..'])]
        return bd

    def library_populate_filesystem_data(self, path):
        # List all dirs/files at path
        bd = []
        if path == '/' and self.lib_view_filesystem_cache is not None:
            # Use cache if possible...
            bd = self.lib_view_filesystem_cache
        else:
            for item in self.mpd.lsinfo(path):
                if 'directory' in item:
                    name = mpdh.get(item, 'directory').split('/')[-1]
                    data = SongRecord(path=mpdh.get(item, "directory"))
                    bd += [('d' + str(name).lower(), [self.openpb, data,
                                                      misc.escape_html(name)])]
                elif 'file' in item:
                    data = SongRecord(path=mpdh.get(item, 'file'))
                    bd += [('f' + str(mpdh.get(item, 'file')).lower(),
                            [self.sonatapb, data,
                             formatting.parse(self.config.libraryformat, item,
                                              True)])]
            bd.sort(key=operator.itemgetter(0))
            if path != '/' and len(bd) > 0:
                bd = self.library_populate_add_parent_rows() + bd
            if path == '/':
                self.lib_view_filesystem_cache = bd
        return bd

    def library_get_toplevel_cache(self, genreview=False, artistview=False,
                                   albumview=False):
        if genreview and self.lib_view_genre_cache is not None:
            bd = self.lib_view_genre_cache
        elif artistview and self.lib_view_artist_cache is not None:
            bd = self.lib_view_artist_cache
        elif albumview and self.lib_view_album_cache is not None:
            bd = self.lib_view_album_cache
        else:
            return None
        # Check if we can update any artwork:
        for _sort, info in bd:
            pb = info[0]
            if pb == self.albumpb:
                key = SongRecord(path=info[1].path, artist=info[1].artist,
                                 album=info[1].album)
                pb2 = self.artwork.get_library_artwork_cached_pb(key, None)
                if pb2 is not None:
                    info[0] = pb2
        return bd

    def library_populate_toplevel_data(self, genreview=False, artistview=False,
                                       albumview=False):
        bd = self.library_get_toplevel_cache(genreview, artistview, albumview)
        if bd is not None:
            # We have our cached data, woot.
            return bd
        bd = []
        if genreview or artistview:
            # Only for artist/genre views, album view is handled differently
            # since multiple artists can have the same album name
            if genreview:
                items = self.library_return_list_items('genre')
                pb = self.genrepb
            else:
                items = self.library_return_list_items('artist')
                pb = self.artistpb
            if not (self.NOTAG in items):
                items.append(self.NOTAG)
            for item in items:
                if genreview:
                    playtime, num_songs = self.library_return_count(genre=item)
                    data = SongRecord(genre=item)
                else:
                    playtime, num_songs = self.library_return_count(
                        artist=item)
                    data = SongRecord(artist=item)
                if num_songs > 0:
                    display = misc.escape_html(item)
                    display += self.add_display_info(num_songs, playtime)
                    bd += [(misc.lower_no_the(item), [pb, data, display])]
        elif albumview:
            albums = []
            untagged_found = False
            for item in self.mpd.listallinfo('/'):
                if 'file' in item and 'album' in item:
                    album = mpdh.get(item, 'album')
                    artist = mpdh.get(item, 'artist', self.NOTAG)
                    year = mpdh.get(item, 'date', self.NOTAG)
                    path = self.get_multicd_album_root_dir(
                        os.path.dirname(mpdh.get(item, 'file')))
                    data = SongRecord(album=album, artist=artist,
                                      year=year, path=path)
                    albums.append(data)
                    if album == self.NOTAG:
                        untagged_found = True
            if not untagged_found:
                albums.append(SongRecord(album=self.NOTAG))
            albums = misc.remove_list_duplicates(albums, case=False)
            albums = list_mark_various_artists_albums(albums)
            for item in albums:
                album, artist, _genre, year, path = item
                playtime, num_songs = self.library_return_count(artist=artist,
                                                                album=album,
                                                                year=year)
                if num_songs > 0:
                    data = SongRecord(artist=artist, album=album,
                                           year=year, path=path)
                    display = misc.escape_html(album)
                    if artist and year and len(artist) > 0 and len(year) > 0 \
                       and artist != self.NOTAG and year != self.NOTAG:
                        display += " <span weight='light'>(%s, %s)</span>" \
                                % (misc.escape_html(artist),
                                   misc.escape_html(year))
                    elif artist and len(artist) > 0 and artist != self.NOTAG:
                        display += " <span weight='light'>(%s)</span>" \
                                % misc.escape_html(artist)
                    elif year and len(year) > 0 and year != self.NOTAG:
                        display += " <span weight='light'>(%s)</span>" \
                                % misc.escape_html(year)
                    display += self.add_display_info(num_songs, playtime)
                    bd += [(misc.lower_no_the(album), [self.albumpb, data,
                                                       display])]
        bd.sort(key=lambda key: locale.strxfrm(key[0]))
        if genreview:
            self.lib_view_genre_cache = bd
        elif artistview:
            self.lib_view_artist_cache = bd
        elif albumview:
            self.lib_view_album_cache = bd
        return bd


    def library_populate_data(self, genre=None, artist=None, album=None,
                              year=None):
        # Create treeview model info
        bd = []
        if genre is not None and artist is None and album is None:
            # Artists within a genre
            artists = self.library_return_list_items('artist', genre=genre)
            if len(artists) > 0:
                if not self.NOTAG in artists:
                    artists.append(self.NOTAG)
                for artist in artists:
                    playtime, num_songs = self.library_return_count(
                        genre=genre, artist=artist)
                    if num_songs > 0:
                        display = misc.escape_html(artist)
                        display += self.add_display_info(num_songs, playtime)
                        data = SongRecord(genre=genre, artist=artist)
                        bd += [(misc.lower_no_the(artist),
                                [self.artistpb, data, display])]
        elif artist is not None and album is None:
            # Albums/songs within an artist and possibly genre
            # Albums first:
            if genre is not None:
                albums = self.library_return_list_items('album', genre=genre,
                                                        artist=artist)
            else:
                albums = self.library_return_list_items('album', artist=artist)
            for album in albums:
                if genre is not None:
                    years = self.library_return_list_items('date', genre=genre,
                                                           artist=artist,
                                                           album=album)
                else:
                    years = self.library_return_list_items('date',
                                                           artist=artist,
                                                           album=album)
                if not self.NOTAG in years:
                    years.append(self.NOTAG)
                for year in years:
                    if genre is not None:
                        playtime, num_songs = self.library_return_count(
                            genre=genre, artist=artist, album=album, year=year)
                        if num_songs > 0:
                            files = self.library_return_list_items(
                                'file', genre=genre, artist=artist,
                                album=album, year=year)
                            path = os.path.dirname(files[0])
                            data = SongRecord(genre=genre, artist=artist,
                                              album=album, year=year, path=path)
                    else:
                        playtime, num_songs = self.library_return_count(
                            artist=artist, album=album, year=year)
                        if num_songs > 0:
                            files = self.library_return_list_items(
                                'file', artist=artist, album=album, year=year)
                            path = os.path.dirname(files[0])
                        cache_data = SongRecord(artist=artist, album=album,
                                                path=path)
                        data = SongRecord(artist=artist, album=album,
                                          year=year, path=path)
                    if num_songs > 0:
                        cache_data = SongRecord(artist=artist, album=album, path=path)
                        display = misc.escape_html(album)
                        if year and len(year) > 0 and year != self.NOTAG:
                            display += " <span weight='light'>(%s)</span>" \
                                    % misc.escape_html(year)
                        display += self.add_display_info(num_songs, playtime)
                        ordered_year = year
                        if ordered_year == self.NOTAG:
                            ordered_year = '9999'
                        pb = self.artwork.get_library_artwork_cached_pb(
                            cache_data, self.albumpb)
                        bd += [(ordered_year + misc.lower_no_the(album),
                                [pb, data, display])]
            # Now, songs not in albums:
            bd += self.library_populate_data_songs(genre, artist, self.NOTAG,
                                                   None)
        else:
            # Songs within an album, artist, year, and possibly genre
            bd += self.library_populate_data_songs(genre, artist, album, year)
        if len(bd) > 0:
            bd = self.library_populate_add_parent_rows() + bd
        bd.sort(key=lambda key: locale.strxfrm(key[0]))
        return bd

    def library_populate_data_songs(self, genre, artist, album, year):
        bd = []
        if genre is not None:
            songs, _playtime, _num_songs = \
            self.library_return_search_items(genre=genre, artist=artist,
                                             album=album, year=year)
        else:
            songs, _playtime, _num_songs = self.library_return_search_items(
                artist=artist, album=album, year=year)
        for song in songs:
            data = SongRecord(path=mpdh.get(song, 'file'))
            track = mpdh.get(song, 'track', '99', False, 2)
            disc = mpdh.get(song, 'disc', '99', False, 2)
            try:
                bd += [('f' + disc + track + misc.lower_no_the(
                    mpdh.get(song, 'title')), [self.sonatapb, data,
                                               formatting.parse(
                                                   self.config.libraryformat,
                                                   song, True)])]
            except:
                bd += [('f' + disc + track + \
                        str(mpdh.get(song, 'file')).lower(),
                        [self.sonatapb, data,
                         formatting.parse(self.config.libraryformat, song,
                                          True)])]
        return bd

    def library_return_list_items(self, itemtype, genre=None, artist=None,
                                  album=None, year=None, ignore_case=True):
        # Returns all items of tag 'itemtype', in alphabetical order,
        # using mpd's 'list'. If searchtype is passed, use
        # a case insensitive search, via additional 'list'
        # queries, since using a single 'list' call will be
        # case sensitive.
        results = []
        searches = self.library_compose_list_count_searchlist(genre, artist,
                                                              album, year)
        if len(searches) > 0:
            for s in searches:
                # If we have untagged tags (''), use search instead
                # of list because list will not return anything.
                if '' in s:
                    items = []
                    songs, playtime, num_songs = \
                            self.library_return_search_items(genre, artist,
                                                             album, year)
                    for song in songs:
                        items.append(mpdh.get(song, itemtype))
                else:
                    items = self.mpd.list(itemtype, *s)
                for item in items:
                    if len(item) > 0:
                        results.append(item)
        else:
            if genre is None and artist is None and album is None and year \
               is None:
                for item in self.mpd.list(itemtype):
                    if len(item) > 0:
                        results.append(item)
        if ignore_case:
            results = misc.remove_list_duplicates(results, case=False)
        results.sort(key=locale.strxfrm)
        return results

    def library_return_count(self, genre=None, artist=None, album=None,
                             year=None):
        # Because mpd's 'count' is case sensitive, we have to
        # determine all equivalent items (case insensitive) and
        # call 'count' for each of them. Using 'list' + 'count'
        # involves much less data to be transferred back and
        # forth than to use 'search' and count manually.
        searches = self.library_compose_list_count_searchlist(genre, artist,
                                                              album, year)
        playtime = 0
        num_songs = 0
        for s in searches:
<<<<<<< HEAD

            if '' in s:

                # Can't return count for empty tags, use search instead:

                _results, playtime, num_songs = \
                        self.library_return_search_items(
                            genre=genre, artist=artist, album=album, year=year)

            else:

                count = self.mpd.count(*s)
                playtime += mpdh.get(count, 'playtime', 0, True)
                num_songs += mpdh.get(count, 'songs', 0, True)
=======
            count = self.mpd.count(*s)
            playtime += mpdh.get(count, 'playtime', 0, True)
            num_songs += mpdh.get(count, 'songs', 0, True)
>>>>>>> c7918c61

        return (playtime, num_songs)

    def library_compose_list_count_searchlist_single(self, search, typename,
                                                     cached_list, searchlist):
        s = []
        skip_type = (typename == 'artist' and search == VARIOUS_ARTISTS)
        if search is not None and not skip_type:
            if search == self.NOTAG:
                itemlist = [search, '']
            else:
                itemlist = []
                if cached_list is None:
                    cached_list = self.library_return_list_items(typename,
                                                             ignore_case=False)
                    # This allows us to match untagged items
                    cached_list.append('')
                for item in cached_list:
                    if str(item).lower() == str(search).lower():
                        itemlist.append(item)
            if len(itemlist) == 0:
                # There should be no results!
                return None, cached_list
            for item in itemlist:
                if len(searchlist) > 0:
                    for item2 in searchlist:
                        s.append(item2 + (typename, item))
                else:
                    s.append((typename, item))
        else:
            s = searchlist
        return s, cached_list

    def library_compose_list_count_searchlist(self, genre=None, artist=None,
                                              album=None, year=None):
        s = []
        s, self.lib_list_genres = \
                self.library_compose_list_count_searchlist_single(
                    genre, 'genre', self.lib_list_genres, s)
        if s is None:
            return []
        s, self.lib_list_artists = \
                self.library_compose_list_count_searchlist_single(
                    artist, 'artist', self.lib_list_artists, s)
        if s is None:
            return []
        s, self.lib_list_albums = \
                self.library_compose_list_count_searchlist_single(
                    album, 'album', self.lib_list_albums, s)
        if s is None:
            return []
        s, self.lib_list_years = \
                self.library_compose_list_count_searchlist_single(
                    year, 'date', self.lib_list_years, s)
        if s is None:
            return []
        return s

    def library_compose_search_searchlist_single(self, search, typename,
                                                 searchlist):
        s = []
        skip_type = (typename == 'artist' and search == VARIOUS_ARTISTS)
        if search is not None and not skip_type:
            if search == self.NOTAG:
                itemlist = [search, '']
            else:
                itemlist = [search]
            for item in itemlist:
                if len(searchlist) > 0:
                    for item2 in searchlist:
                        s.append(item2 + (typename, item))
                else:
                    s.append((typename, item))
        else:
            s = searchlist
        return s

    def library_compose_search_searchlist(self, genre=None, artist=None,
                                          album=None, year=None):
        s = []
        s = self.library_compose_search_searchlist_single(genre, 'genre', s)
        s = self.library_compose_search_searchlist_single(album, 'album', s)
        s = self.library_compose_search_searchlist_single(artist, 'artist', s)
        s = self.library_compose_search_searchlist_single(year, 'date', s)
        return s

    def library_return_search_items(self, genre=None, artist=None, album=None,
                                    year=None):
        # Returns all mpd items, using mpd's 'search', along with
        # playtime and num_songs.
        searches = self.library_compose_search_searchlist(genre, artist, album,
                                                          year)
        for s in searches:
            args_tuple = tuple(map(str, s))
            playtime = 0
            num_songs = 0
            results = []
<<<<<<< HEAD

            if '' in s:

                # Can't search for empty tags, search broader and
                # filter instead:

                # Strip empty tag args from tuple:
                pos = list(args_tuple).index('')
                strip_type = list(args_tuple)[pos-1]
                new_lst = []
                for i, item in enumerate(list(args_tuple)):
                    if i != pos and i != pos-1:
                        new_lst.append(item)
                args_tuple = tuple(new_lst)

            else:
                strip_type = None
=======
            strip_type = None
>>>>>>> c7918c61

            if len(args_tuple) == 0:
                return None, 0, 0

            items = self.mpd.search(*args_tuple)
            if items is not None:
                for item in items:
                    if strip_type is None or (strip_type is not None and not \
                                              strip_type in item.keys()):
                        match = True
                        pos = 0
                        # Ensure that if, e.g., "foo" is searched,
                        # "foobar" isn't returned too
                        for arg in args_tuple[::2]:
                            if arg in item and \
                               str(mpdh.get(item, arg)).upper() != \
                               str(args_tuple[pos + 1]).upper():
                                match = False
                                break
                            pos += 2
                        if match:
                            results.append(item)
                            num_songs += 1
                            playtime += mpdh.get(item, 'time', 0, True)
        return (results, int(playtime), num_songs)

    def add_display_info(self, num_songs, playtime):
<<<<<<< HEAD
        seconds = int(playtime)
        hours   = seconds // 3600
        seconds -= 3600 * hours
        minutes = seconds // 60
        seconds -= 60 * minutes
        if hours > 0:
            return "\n<small><span weight='light'>%s %s, %s %s, %s %s</span></small>" \
                    % (num_songs, gettext.ngettext('song', 'songs', num_songs),
                       seconds, gettext.ngettext('hour', 'hours', hours),
                       seconds, gettext.ngettext('minute', 'minutes', minutes))
        elif minutes > 0:
            return "\n<small><span weight='light'>%s %s, %s %s, %s %s</span></small>" \
                    % (num_songs, gettext.ngettext('song', 'songs', num_songs),
                       minutes, gettext.ngettext('minute', 'minutes', minutes),
                       seconds, gettext.ngettext('second', 'secondes', seconds))
        else:
            return "\n<small><span weight='light'>%s %s, %s %s</span></small>" \
                    % (num_songs, gettext.ngettext('song', 'songs', num_songs),
                       seconds, gettext.ngettext('second', 'secondes', seconds))
=======
        return "\n<small><span weight='light'>%s %s, %s %s</span></small>" \
                % (num_songs, ngettext('song', 'songs', num_songs),
                   playtime, ngettext('minute', 'minutes', playtime))
>>>>>>> c7918c61

    def library_retain_selection(self, prev_selection, prev_selection_root,
                                 prev_selection_parent):
        # Unselect everything:
        if len(self.librarydata) > 0:
            first = Gtk.TreePath.new_first()
            to = Gtk.TreePath.new()
            to.append_index(len(self.librarydata) - 1)
            self.library_selection.unselect_range(first, to)
        # Now attempt to retain the selection from before the update:
        for value in prev_selection:
            for row in self.librarydata:
                if value == row[1]:
                    self.library_selection.select_path(row.path)
                    break
        if prev_selection_root:
            self.library_selection.select_path((0,))
        if prev_selection_parent:
            self.library_selection.select_path((1,))

    def library_set_view(self, select_items=True):
        # select_items should be false if the same directory has merely
        # been refreshed (updated)
        try:
            if self.config.wd in self.libraryposition:
                self.library.scroll_to_point(
                    -1, self.libraryposition[self.config.wd])
            else:
                self.library.scroll_to_point(0, 0)
        except:
            self.library.scroll_to_point(0, 0)

        # Select and focus previously selected item
        if select_items:
            if self.config.wd in self.libraryselectedpath:
                try:
                    if self.libraryselectedpath[self.config.wd]:
                        self.library_selection.select_path(
                            self.libraryselectedpath[self.config.wd])
                        self.library.grab_focus()
                except:
                    pass

    def library_get_data_level(self, data):
        if self.config.lib_view == consts.VIEW_FILESYSTEM:
            # Returns the number of directories down:
            if data.path == '/':
                # Every other path doesn't start with "/", so
                # start the level numbering at -1
                return -1
            else:
                return data.path.count("/")
        else:
            # Returns the number of items stored in data, excluding
            # the path:
            level = 0
            for item in data:
                if item is not None:
                    level += 1
            return level

    def on_library_key_press(self, widget, event):
        if event.keyval == Gdk.keyval_from_name('Return'):
            self.on_library_row_activated(widget, widget.get_cursor()[0])
            return True

    def on_library_query_tooltip(self, widget, x, y, keyboard_mode, tooltip):
        if keyboard_mode or not self.search_visible():
            widget.set_tooltip_text("")
            return False

        bin_x, bin_y = widget.convert_widget_to_bin_window_coords(x, y)

        pathinfo = widget.get_path_at_pos(bin_x, bin_y)
        if not pathinfo:
            widget.set_tooltip_text("")
            # If the user hovers over an empty row and then back to
            # a row with a search result, this will ensure the tooltip
            # shows up again:
            GObject.idle_add(self.library_search_tooltips_enable, widget, x, y,
                             keyboard_mode, None)
            return False
        treepath, _col, _x2, _y2 = pathinfo

        i = self.librarydata.get_iter(treepath.get_indices()[0])
        path = misc.escape_html(self.librarydata.get_value(i, 1).path)
        song = self.librarydata.get_value(i, 2)
        new_tooltip = "<b>%s:</b> %s\n<b>%s:</b> %s" \
                % (_("Song"), song, _("Path"), path)

        if new_tooltip != self.libsearch_last_tooltip:
            self.libsearch_last_tooltip = new_tooltip
            self.library.set_property('has-tooltip', False)
            GObject.idle_add(self.library_search_tooltips_enable, widget, x, y,
                             keyboard_mode, tooltip)
            GObject.idle_add(widget.set_tooltip_markup, new_tooltip)
            return

        self.libsearch_last_tooltip = new_tooltip

        return False #api says we should return True, but this doesn't work?

    def library_search_tooltips_enable(self, widget, x, y, keyboard_mode,
                                       tooltip):
        self.library.set_property('has-tooltip', True)
        if tooltip is not None:
            self.on_library_query_tooltip(widget, x, y, keyboard_mode, tooltip)

    def on_library_row_activated(self, _widget, path, _column=0):
        if path is None:
            # Default to last item in selection:
            _model, selected = self.library_selection.get_selected_rows()
            if len(selected) >= 1:
                path = selected[0]
            else:
                return
        value = self.librarydata.get_value(self.librarydata.get_iter(path), 1)
        icon = self.librarydata.get_value(self.librarydata.get_iter(path), 0)
        if icon == self.sonatapb:
            # Song found, add item
            self.on_add_item(self.library)
        elif value.path == "..":
            self.library_browse_parent(None)
        else:
            self.library_browse(None, value)

    def library_get_parent(self):
        wd = self.config.wd
        if self.config.lib_view == consts.VIEW_ALBUM:
            value = SongRecord(path="/")
        elif self.config.lib_view == consts.VIEW_ARTIST:
            if wd.album is None:
                value = SongRecord(path="/")
            else:
                value = SongRecord(artist = wd.artist)
        elif self.config.lib_view == consts.VIEW_GENRE:
            if wd.album is not None:
                value = SongRecord(genre=wd.genre,
                                   artist=wd.artist)
            elif wd.artist is not None:
                value = SongRecord(genre=wd.genre)
            else:
                value = SongRecord(path="/")
        else:
            newvalue = '/'.join(wd.path.split('/')[:-1]) or '/'
            value = SongRecord(path=newvalue)
        return value

    def library_browse_parent(self, _action):
        if not self.search_visible():
            if self.library.is_focus():
                value = self.library_get_parent()
                self.library_browse(None, value)
                return True

    def not_parent_is_selected(self):
        # Returns True if something is selected and it's not
        # ".." or "/":
        model, rows = self.library_selection.get_selected_rows()
        for path in rows:
            i = model.get_iter(path)
            value = model.get_value(i, 2)
            if value != ".." and value != "/":
                return True
        return False

    def get_path_child_filenames(self, return_root, selected_only=True):
        # If return_root=True, return main directories whenever possible
        # instead of individual songs in order to reduce the number of
        # mpd calls we need to make. We won't want this behavior in some
        # instances, like when we want all end files for editing tags
        items = []
        if selected_only:
            model, rows = self.library_selection.get_selected_rows()
        else:
            model = self.librarydata
            rows = [(i,) for i in range(len(model))]
        for path in rows:
            i = model.get_iter(path)
            pb = model.get_value(i, 0)
            data = model.get_value(i, 1)
            value = model.get_value(i, 2)
            if value != ".." and value != "/":
                if data.path is not None and data.album is None and data.artist is None and \
                   data.year is None and data.genre is None:
                    if pb == self.sonatapb:
                        # File
                        items.append(data.path)
                    else:
                        # Directory
                        if not return_root:
                            items += self.library_get_path_files_recursive(
                                data.path)
                        else:
                            items.append(data.path)
                else:
                    results, _playtime, _num_songs = \
                            self.library_return_search_items(
                                genre=data.genre, artist=data.artist, album=data.album,
                                year=data.year)
                    for item in results:
                        items.append(mpdh.get(item, 'file'))
        # Make sure we don't have any EXACT duplicates:
        items = misc.remove_list_duplicates(items, case=True)
        return items

    def library_get_path_files_recursive(self, path):
        results = []
        for item in self.mpd.lsinfo(path):
            if 'directory' in item:
                results = results + self.library_get_path_files_recursive(
                    mpdh.get(item, 'directory'))
            elif 'file' in item:
                results.append(mpdh.get(item, 'file'))
        return results

    def on_library_search_combo_change(self, _combo=None):
        self.config.last_search_num = self.searchcombo.get_active()
        if not self.search_visible():
            return
        self.prevlibtodo = ""
        self.prevlibtodo_base = "__"
        self.libsearchfilter_feed_loop(self.searchtext)

    def on_search_end(self, _button, move_focus=True):
        if self.search_visible():
            self.libsearchfilter_toggle(move_focus)

    def search_visible(self):
        return self.searchbutton.get_property('visible')

    def libsearchfilter_toggle(self, move_focus):
        if not self.search_visible() and self.connected():
            self.library.set_property('has-tooltip', True)
            ui.show(self.searchbutton)
            self.prevlibtodo = 'foo'
            self.prevlibtodo_base = "__"
            self.prevlibtodo_base_results = []
            # extra thread for background search work,
            # synchronized with a condition and its internal mutex
            self.libfilterbox_cond = threading.Condition()
            self.libfilterbox_cmd_buf = self.searchtext.get_text()
            qsearch_thread = threading.Thread(target=self.libsearchfilter_loop)
            qsearch_thread.daemon = True
            qsearch_thread.start()
        elif self.search_visible():
            ui.hide(self.searchbutton)
            self.searchtext.handler_block(self.libfilter_changed_handler)
            self.searchtext.set_text("")
            self.searchtext.handler_unblock(self.libfilter_changed_handler)
            self.libsearchfilter_stop_loop()
            # call library_browse from the main thread to avoid corruption
            # of treeview, fixes #1959
            gobject.idle_add(self.library_browse, None, self.config.wd)
            if move_focus:
                self.library.grab_focus()

    def libsearchfilter_feed_loop(self, editable):
        if not self.search_visible():
            self.libsearchfilter_toggle(None)
        # Lets only trigger the searchfilter_loop if 200ms pass
        # without a change in Gtk.Entry
        try:
            GObject.source_remove(self.libfilterbox_source)
        except:
            pass
        self.libfilterbox_source = GObject.timeout_add(
            300, self.libsearchfilter_start_loop, editable)

    def libsearchfilter_start_loop(self, editable):
        self.libfilterbox_cond.acquire()
        self.libfilterbox_cmd_buf = editable.get_text()
        self.libfilterbox_cond.notifyAll()
        self.libfilterbox_cond.release()

    def libsearchfilter_stop_loop(self):
        self.libfilterbox_cond.acquire()
        self.libfilterbox_cmd_buf = '$$$QUIT###'
        self.libfilterbox_cond.notifyAll()
        self.libfilterbox_cond.release()

    def libsearchfilter_loop(self):
        while True:
            # copy the last command or pattern safely
            self.libfilterbox_cond.acquire()
            try:
                while(self.libfilterbox_cmd_buf == '$$$DONE###'):
                    self.libfilterbox_cond.wait()
                todo = self.libfilterbox_cmd_buf
                self.libfilterbox_cond.release()
            except:
                todo = self.libfilterbox_cmd_buf
            searchby = self.search_terms_mpd[self.config.last_search_num]
            if self.prevlibtodo != todo:
                if todo == '$$$QUIT###':
                    GObject.idle_add(self.filtering_entry_revert_color,
                                     self.searchtext)
                    return
                elif len(todo) > 1:
                    GObject.idle_add(self.libsearchfilter_do_search,
                                     searchby, todo)
                elif len(todo) == 0:
                    GObject.idle_add(self.filtering_entry_revert_color,
                                     self.searchtext)
                    self.libsearchfilter_toggle(False)
                else:
                    GObject.idle_add(self.filtering_entry_revert_color,
                                     self.searchtext)
            self.libfilterbox_cond.acquire()
            self.libfilterbox_cmd_buf = '$$$DONE###'
            try:
                self.libfilterbox_cond.release()
            except Exception as e:
                # XXX add logger here in the future!
                raise e
            self.prevlibtodo = todo

    def libsearchfilter_do_search(self, searchby, todo):
        if not self.prevlibtodo_base in todo:
            # Do library search based on first two letters:
            self.prevlibtodo_base = todo[:2]
            self.prevlibtodo_base_results = self.mpd.search(searchby,
                                                             self.prevlibtodo_base)
            subsearch = False
        else:
            subsearch = True

        # Now, use filtering similar to playlist filtering:
        # this make take some seconds... and we'll escape the search text
        # because we'll be searching for a match in items that are also escaped
        #
        # Note that the searching is not order specific. That is, "foo bar"
        # will match on "fools bar" and "barstool foo".

        todos = todo.split(" ")
        regexps = []
        for i in range(len(todos)):
            todos[i] = misc.escape_html(todos[i])
            todos[i] = re.escape(todos[i])
            todos[i] = '.*' + todos[i].lower()
            regexps.append(re.compile(todos[i]))
        matches = []
        if searchby != 'any':
            for row in self.prevlibtodo_base_results:
                is_match = True
                for regexp in regexps:
                    if not regexp.match(str(mpdh.get(row,
                                                         searchby)).lower()):
                        is_match = False
                        break
                if is_match:
                    matches.append(row)
        else:
            for row in self.prevlibtodo_base_results:
                allstr = " ".join(mpdh.get(row, meta) for meta in row)
                is_match = True
                for regexp in regexps:
                    if not regexp.match(str(allstr).lower()):
                        is_match = False
                        break
                if is_match:
                    matches.append(row)
        if subsearch and len(matches) == len(self.librarydata):
            # nothing changed..
            return
        self.library.freeze_child_notify()
        currlen = len(self.librarydata)
        bd = [
                [self.sonatapb,
                 SongRecord(path=mpdh.get(item, 'file')),
                 formatting.parse(self.config.libraryformat, item, True)]
              for item in matches if 'file' in item]
        bd.sort(key=lambda key: locale.strxfrm(key[2]))
        for i, item in enumerate(bd):
            if i < currlen:
                j = self.librarydata.get_iter((i, ))
                for index in range(len(item)):
                    if item[index] != self.librarydata.get_value(j, index):
                        self.librarydata.set_value(j, index, item[index])
            else:
                self.librarydata.append(item)
        # Remove excess items...
        newlen = len(bd)
        if newlen == 0:
            self.librarydata.clear()
        else:
            for i in range(currlen - newlen):
                j = self.librarydata.get_iter((currlen - 1 - i,))
                self.librarydata.remove(j)
        self.library.thaw_child_notify()
        if len(matches) == 0:
            GObject.idle_add(self.filtering_entry_make_red, self.searchtext)
        else:
            GObject.idle_add(self.library.set_cursor, Gtk.TreePath.new_first(),
                             None, False)
            GObject.idle_add(self.filtering_entry_revert_color,
                             self.searchtext)

    def libsearchfilter_key_pressed(self, widget, event):
        self.filter_key_pressed(widget, event, self.library)

    def libsearchfilter_on_enter(self, _entry):
        self.on_library_row_activated(None, None)

    def libsearchfilter_set_focus(self):
        GObject.idle_add(self.searchtext.grab_focus)

    def libsearchfilter_get_style(self):
        return self.searchtext.get_style()<|MERGE_RESOLUTION|>--- conflicted
+++ resolved
@@ -815,26 +815,9 @@
         playtime = 0
         num_songs = 0
         for s in searches:
-<<<<<<< HEAD
-
-            if '' in s:
-
-                # Can't return count for empty tags, use search instead:
-
-                _results, playtime, num_songs = \
-                        self.library_return_search_items(
-                            genre=genre, artist=artist, album=album, year=year)
-
-            else:
-
-                count = self.mpd.count(*s)
-                playtime += mpdh.get(count, 'playtime', 0, True)
-                num_songs += mpdh.get(count, 'songs', 0, True)
-=======
             count = self.mpd.count(*s)
             playtime += mpdh.get(count, 'playtime', 0, True)
             num_songs += mpdh.get(count, 'songs', 0, True)
->>>>>>> c7918c61
 
         return (playtime, num_songs)
 
@@ -932,27 +915,7 @@
             playtime = 0
             num_songs = 0
             results = []
-<<<<<<< HEAD
-
-            if '' in s:
-
-                # Can't search for empty tags, search broader and
-                # filter instead:
-
-                # Strip empty tag args from tuple:
-                pos = list(args_tuple).index('')
-                strip_type = list(args_tuple)[pos-1]
-                new_lst = []
-                for i, item in enumerate(list(args_tuple)):
-                    if i != pos and i != pos-1:
-                        new_lst.append(item)
-                args_tuple = tuple(new_lst)
-
-            else:
-                strip_type = None
-=======
             strip_type = None
->>>>>>> c7918c61
 
             if len(args_tuple) == 0:
                 return None, 0, 0
@@ -980,7 +943,6 @@
         return (results, int(playtime), num_songs)
 
     def add_display_info(self, num_songs, playtime):
-<<<<<<< HEAD
         seconds = int(playtime)
         hours   = seconds // 3600
         seconds -= 3600 * hours
@@ -988,23 +950,18 @@
         seconds -= 60 * minutes
         if hours > 0:
             return "\n<small><span weight='light'>%s %s, %s %s, %s %s</span></small>" \
-                    % (num_songs, gettext.ngettext('song', 'songs', num_songs),
-                       seconds, gettext.ngettext('hour', 'hours', hours),
-                       seconds, gettext.ngettext('minute', 'minutes', minutes))
+                    % (num_songs, ngettext('song', 'songs', num_songs),
+                       seconds, ngettext('hour', 'hours', hours),
+                       seconds, ngettext('minute', 'minutes', minutes))
         elif minutes > 0:
             return "\n<small><span weight='light'>%s %s, %s %s, %s %s</span></small>" \
-                    % (num_songs, gettext.ngettext('song', 'songs', num_songs),
-                       minutes, gettext.ngettext('minute', 'minutes', minutes),
-                       seconds, gettext.ngettext('second', 'secondes', seconds))
+                    % (num_songs, ngettext('song', 'songs', num_songs),
+                       minutes, ngettext('minute', 'minutes', minutes),
+                       seconds, ngettext('second', 'secondes', seconds))
         else:
             return "\n<small><span weight='light'>%s %s, %s %s</span></small>" \
-                    % (num_songs, gettext.ngettext('song', 'songs', num_songs),
-                       seconds, gettext.ngettext('second', 'secondes', seconds))
-=======
-        return "\n<small><span weight='light'>%s %s, %s %s</span></small>" \
-                % (num_songs, ngettext('song', 'songs', num_songs),
-                   playtime, ngettext('minute', 'minutes', playtime))
->>>>>>> c7918c61
+                    % (num_songs, ngettext('song', 'songs', num_songs),
+                       seconds, ngettext('second', 'secondes', seconds))
 
     def library_retain_selection(self, prev_selection, prev_selection_root,
                                  prev_selection_parent):
