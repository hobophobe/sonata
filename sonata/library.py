--- conflicted
+++ resolved
@@ -40,20 +40,12 @@
                     break
     return albums
 
-<<<<<<< HEAD
+
 class Library:
-    def __init__(self, config, mpd, artwork, TAB_LIBRARY, album_filename,
-                 settings_save, filtering_entry_make_red,
-                 filtering_entry_revert_color, filter_key_pressed,
-                 on_add_item, connected, on_library_button_press, add_tab,
-                 get_multicd_album_root_dir):
-=======
-class Library(object):
     def __init__(self, config, mpd, artwork, TAB_LIBRARY, settings_save,
                  filtering_entry_make_red, filtering_entry_revert_color,
                  filter_key_pressed, on_add_item, connected,
                  on_library_button_press, add_tab, get_multicd_album_root_dir):
->>>>>>> b12a9ac0
         self.artwork = artwork
         self.config = config
         self.mpd = mpd
