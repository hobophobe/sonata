--- conflicted
+++ resolved
@@ -7,17 +7,8 @@
 
 from gi.repository import Gtk, Pango, Gdk, GdkPixbuf, GObject
 
-<<<<<<< HEAD
-from sonata import ui, misc, mpdhelper as mpdh
-from sonata.consts import consts
+from sonata import ui, misc, consts, mpdhelper as mpdh
 from sonata.pluginsystem import pluginsystem
-=======
-import ui
-import misc
-import mpdhelper as mpdh
-import consts
-from pluginsystem import pluginsystem
->>>>>>> 9262eefc
 
 
 class Info(object):
