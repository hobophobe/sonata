--- conflicted
+++ resolved
@@ -18,16 +18,6 @@
         self._urlhandlers = None
 
     def __getattr__(self, attr):
-<<<<<<< HEAD
-        """Catch-all for methods with no special implementation."""
-        # XXX we still pass through the .call() method, since the original code
-        # expected this, and this method does some additionnal postprocessing in
-        # case of error. If .call() is cleaned up, maybe we can somehow merge
-        # .__getattr__() and .call() together.
-        return functools.partial(self.call, attr)
-
-    def call(self, command, *args):
-=======
         """
         Wraps all calls from mpd client into a proper function,
         which catches all MPDClient related exceptions and log them.
@@ -39,12 +29,6 @@
         return wrapped_cmd
 
     def _call(self, cmd, cmd_name, *args):
-        # This is potentially called (too) many times. In the case the logging is not
-        # active, just don't try to do anything at all. This is supposed to save
-        # some performance in the case it is not active.
-        if self.logger.isEnabledFor(logging.DEBUG):
-            self.logger.debug("Calling MPD %s%r", cmd_name, args)
->>>>>>> 90ba74af
         try:
             return cmd(*args)
         except (socket.error, MPDError) as e:
