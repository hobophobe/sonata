
import functools
import locale
import logging
import sys
import os
from time import strftime
<<<<<<< HEAD
from sonata.misc import remove_list_duplicates
=======
from misc import remove_list_duplicates
from mpd import MPDError

>>>>>>> 9262eefc

class MPDHelper(object):
    def __init__(self, client):
        self._client = client
        self.logger = logging.getLogger(__name__)

    def __set_suppress_errors(self, suppress_errors):
        if suppress_errors:
            # Well, maybe we still want some very bad errors, who knows
            self.logger.setLevel(logging.CRITICAL)
        else:
            self.logger.setLevel(logging.NOTSET)

    suppress_errors = property(fset=__set_suppress_errors)

    def __getattr__(self, attr):
        """
        Wraps all calls from mpd client into a proper function,
        which catches all MPDClient related exceptions and log them.
        """
        cmd = getattr(self._client, attr)
        # save result, so function have to be constructed only once
        wrapped_cmd = functools.partial(self._call, cmd, attr)
        setattr(self, attr, wrapped_cmd)
        return wrapped_cmd

    def _call(self, cmd, cmd_name, *args):
        # This is potentially called (too) many times. In the case the logging is not
        # active, just don't try to do anything at all. This is supposed to save
        # some performance in the case it is not active.
        if self.logger.isEnabledFor(logging.DEBUG):
            self.logger.debug("Calling MPD %s%r", cmd_name, args)
        try:
<<<<<<< HEAD
            retval = getattr(self._client, command)(*args)
        except Exception as e:
            # XXX make the distinction between bad getattr() call and bad MPD
            # call?
            if not command in ['disconnect', 'lsinfo', 'listplaylists']:
                self.logger.error("%s", e)
            if command in ['lsinfo', 'list']:
=======
            return cmd(*args)
        except MPDError, e:
            if cmd_name in ['lsinfo', 'list']:
                # return sane values, which could be used afterwards
>>>>>>> 9262eefc
                return []
            elif cmd_name == 'status'
                return {}
            elif cmd_name == 'disconnect':
                # We really don't care, if connections breaks, before we
                # could disconnect.
                return None
            else:
                self.logger.error("%s", e)

    @property
    def version(self):
        # XXX this is not supposed to change, unless the client reconnect to
        # another server (or the same, upgraded). We should compute this once,
        # after the initial client connection.
        try:
            version = getattr(self._client, "mpd_version", "0.0")
            return version.split(".")
        except:
            # XXX what exception are we expecting here!?
            return (0, 0)

    def update(self,  paths):
        # mpd 0.14.x limits the number of paths that can be
        # updated within a command_list at 32. If we have
        # >32 directories, we bail and update the entire library.
        #
        # If we want to get trickier in the future, we can find
        # the 32 most specific parents that cover the set of files.
        # This would lower the possibility of resorting to a full
        # library update.
        #
        # Note: If a future version of mpd relaxes this limit,
        # we should make the version check more specific to 0.14.x

        if mpd_is_updating(self.status()):
            return

        # Updating paths seems to be faster than updating files for
        # some reason:
        dirs = []
        for path in paths:
            dirs.append(os.path.dirname(path))
        dirs = remove_list_duplicates(dirs, True)

        if len(dirs) > 32 and self.version >= (0, 14):
            self._client.update('/')
        else:
            self._client.command_list_ok_begin()
            for directory in dirs:
                self._client.update(directory)
            self._client.command_list_end()


def get(mapping, key, alt='', *sanitize_args):
    """Get a value from a mpd song and sanitize appropriately.

    sanitize_args: Arguments to pass to sanitize

    If the value is a list, only the first element is returned.
    Examples:
        get({'baz':['foo', 'bar']}, 'baz', '') -> 'foo'
        get({'baz':34}, 'baz', '', True) -> 34
    """

    value = mapping.get(key, alt)
    if isinstance(value, list):
        value = value[0]
    return _sanitize(value, *sanitize_args) if sanitize_args else value


def _sanitize(tag, return_int=False, str_padding=0):
    # Sanitizes a mpd tag; used for numerical tags. Known forms
    # for the mpd tag can be "4", "4/10", and "4,10".
    if not tag:
        return tag
    tag = str(tag).replace(',', ' ', 1).replace('/', ' ', 1).split()

    # fix #2842: tag only consist of '/' or ','
    if len(tag) == 0:
        tag = ''
    else:
        tag = tag[0]

    if return_int:
        return int(tag) if tag.isdigit() else 0

    return tag.zfill(str_padding)


# XXX to be move when we can handle status change in the main interface
def mpd_is_updating(status):
    return status and status.get('updating_db', 0)<|MERGE_RESOLUTION|>--- conflicted
+++ resolved
@@ -5,13 +5,8 @@
 import sys
 import os
 from time import strftime
-<<<<<<< HEAD
 from sonata.misc import remove_list_duplicates
-=======
-from misc import remove_list_duplicates
 from mpd import MPDError
-
->>>>>>> 9262eefc
 
 class MPDHelper(object):
     def __init__(self, client):
@@ -45,22 +40,12 @@
         if self.logger.isEnabledFor(logging.DEBUG):
             self.logger.debug("Calling MPD %s%r", cmd_name, args)
         try:
-<<<<<<< HEAD
-            retval = getattr(self._client, command)(*args)
-        except Exception as e:
-            # XXX make the distinction between bad getattr() call and bad MPD
-            # call?
-            if not command in ['disconnect', 'lsinfo', 'listplaylists']:
-                self.logger.error("%s", e)
-            if command in ['lsinfo', 'list']:
-=======
             return cmd(*args)
-        except MPDError, e:
+        except MPDError as e:
             if cmd_name in ['lsinfo', 'list']:
                 # return sane values, which could be used afterwards
->>>>>>> 9262eefc
                 return []
-            elif cmd_name == 'status'
+            elif cmd_name == 'status':
                 return {}
             elif cmd_name == 'disconnect':
                 # We really don't care, if connections breaks, before we
