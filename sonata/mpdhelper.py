
import functools
import logging
import os
import socket

import mpd

from sonata.misc import remove_list_duplicates


class MPDClient(object):
    def __init__(self, client=None):
        if client is None:
            # Yeah, we really want some unicode returned, otherwise we'll have
            # to do it by ourselves.
            client = mpd.MPDClient(use_unicode=True)
        else:
            client.use_unicode = True
        self._client = client
        self.logger = logging.getLogger(__name__)
        self._version = None
        self._commands = None
        self._urlhandlers = None

    def __getattr__(self, attr):
        """
        Wraps all calls from mpd client into a proper function,
        which catches all MPDClient related exceptions and log them.
        """
        cmd = getattr(self._client, attr)
        # save result, so function have to be constructed only once
        wrapped_cmd = functools.partial(self._call, cmd, attr)
        setattr(self, attr, wrapped_cmd)
        return wrapped_cmd

    def _call(self, cmd, cmd_name, *args):
        try:
<<<<<<< HEAD
            retval = cmd(*args)
        except (socket.error, MPDError) as e:
=======
            return cmd(*args)
        except (socket.error, mpd.MPDError) as e:
>>>>>>> 69919b77
            if cmd_name in ['lsinfo', 'list']:
                # return sane values, which could be used afterwards
                return []
            elif cmd_name == 'status':
                return {}
            else:
                self.logger.error("%s", e)
                return None

        if cmd_name in ['songinfo', 'currentsong']:
            return SongResult(retval)
        elif cmd_name in ['plchanges', 'search']:
            return [SongResult(s) for s in retval]
        elif cmd_name in ['count']:
            return CountResult(retval)
        else:
            return retval

    def connect(self, host, port):
        self.disconnect()
        try:
            self._client.connect(host, port)
            self._version = self._client.mpd_version.split(".")
            self._commands = self._client.commands()
            self._urlhandlers = self._client.urlhandlers()
        except (socket.error, mpd.MPDError) as e:
            self.logger.error("Error while connecting to MPD: %s", e)

    def disconnect(self):
        # Reset to default values
        self._version = None
        self._commands = None
        self._urlhandlers = None
        try:
            # We really don't care, if connections breaks, before we
            # could disconnect.
            self._client.close()
            return self._client.disconnect()
        except:
            pass

    @property
    def version(self):
        return self._version

    @property
    def commands(self):
        return self._commands

    @property
    def urlhandlers(self):
        return self._urlhandlers

    def update(self,  paths):
        if mpd_is_updating(self.status()):
            return

        # Updating paths seems to be faster than updating files for
        # some reason:
        dirs = []
        for path in paths:
            dirs.append(os.path.dirname(path))
        dirs = remove_list_duplicates(dirs, True)

        self._client.command_list_ok_begin()
        for directory in dirs:
            self._client.update(directory)
        self._client.command_list_end()


class CountResult(object):
    """Represent the result of the 'count' MPD command"""

    __slots__ = ['playtime', 'songs']

    def __init__(self, m):
        self.playtime = int(m['playtime'])
        self.songs = int(m['songs'])


class SongResult(object):
    """Provide information about a song in a convenient format"""

    def __init__(self, mapping):
        self._mapping = mapping

    def __eq__(self, other):
        return isinstance(other, self.__class__) and \
                self._mapping == other._mapping

    def __ne__(self, other):
        return not (self == other)

    def __contains__(self, key):
        return key in self._mapping

    def __getitem__(self, key):
        if key not in self:
            raise KeyError(key)
        return self.get(key)

    def get(self, key, alt=None):
        if key in self._mapping and hasattr(self, key):
            return getattr(self, key)
        else:
            return self._mapping.get(key, alt)

    def __getattr__(self, attr):
        # Get the attribute's value directly into the internal mapping.
        # This function is not called if the current object has a "real"
        # attribute set.
        return self._mapping.get(attr)

    @property
    def id(self):
        return int(self._mapping.get('id', 0))

    @property
    def track(self):
        value = self._mapping.get('track', '0')

        # The track number can be a bit funky sometimes and contains value like
        # "4/10" or "4,10" instead of only "4". We tr to clean it up a bit...
        value = str(value).replace(',', ' ').replace('/', ' ').split()[0]
        return int(value) if value.isdigit() else 0

    @property
    def pos(self):
        v = self._mapping.get('pos', '0')
        return int(v) if v.isdigit() else 0

    @property
    def time(self):
        return int(self._mapping.get('time', 0))

    @property
    def disc(self):
        return int(self._mapping.get('disc', 0))

    @property
    def file(self):
        return self._mapping.get('file', '') # XXX should be always here?


# XXX to be move when we can handle status change in the main interface
def mpd_is_updating(status):
    return status and status.get('updating_db', 0)<|MERGE_RESOLUTION|>--- conflicted
+++ resolved
@@ -36,13 +36,8 @@
 
     def _call(self, cmd, cmd_name, *args):
         try:
-<<<<<<< HEAD
             retval = cmd(*args)
-        except (socket.error, MPDError) as e:
-=======
-            return cmd(*args)
         except (socket.error, mpd.MPDError) as e:
->>>>>>> 69919b77
             if cmd_name in ['lsinfo', 'list']:
                 # return sane values, which could be used afterwards
                 return []
