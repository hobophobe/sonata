
"""
This module implements a user interface for mpd playlists.

Example usage:
import playlists
self.playlists = playlists.Playlists(self.config, self.window,
self.client, lambda:self.UIManager, self.update_menu_visibility,
self.iterate_now, self.on_add_item, self.on_playlists_button_press,
self.get_current_songs, self.connected, self.TAB_PLAYLISTS)
playlistswindow, playlistsevbox = self.playlists.get_widgets()
...
self.playlists.populate()
...
"""

import os

from gi.repository import Gtk, Pango, Gdk

from sonata import ui, misc, mpdhelper as mpdh

from sonata.pluginsystem import pluginsystem, BuiltinPlugin


class Playlists(object):

    def __init__(self, config, window, mpd, UIManager,
                 update_menu_visibility, iterate_now, on_add_item,
                 on_playlists_button_press, get_current_songs, connected,
                 add_selected_to_playlist, TAB_PLAYLISTS, new_tab):
        self.config = config
        self.window = window
        self.mpd = mpd
        self.UIManager = UIManager
        self.update_menu_visibility = update_menu_visibility
        self.iterate_now = iterate_now # XXX Do we really need this?
        self.on_add_item = on_add_item
        self.on_playlists_button_press = on_playlists_button_press
        self.get_current_songs = get_current_songs
        self.add_selected_to_playlist = add_selected_to_playlist
        self.connected = connected

        self.mergepl_id = None
        self.actionGroupPlaylists = None

        self.builder = Gtk.Builder()
        self.builder.add_from_file('{0}/ui/playlists.ui'.format(
            os.path.dirname(ui.__file__)))
        self.builder.set_translation_domain('sonata')

        # Playlists tab
        self.playlists = self.builder.get_object('playlists_page_treeview')
        self.playlists_selection = self.playlists.get_selection()
        self.playlistswindow = self.builder.get_object('playlists_page_scrolledwindow')

<<<<<<< HEAD
        self.tab_widget = self.builder.get_object('playlists_tab_h_box')
=======
>>>>>>> 08c4710e
        self.tab_label = self.builder.get_object('playlists_tab_label')
        self.tab_label.set_text(TAB_PLAYLISTS)

        self.tab = (self.playlistswindow, self.tab_widget, TAB_PLAYLISTS,
                    self.playlists)

        self.playlists.connect('button_press_event',
                               self.on_playlists_button_press)
        self.playlists.connect('row_activated', self.playlists_activated)
        self.playlists.connect('key-press-event', self.playlists_key_press)

        # Initialize playlist data and widget
        self.playlistsdata = self.builder.get_object('playlists_liststore')
        self.playlists.set_search_column(1)

    def get_model(self):
        return self.playlistsdata

    def get_widgets(self):
        return self.playlistswindow

    def get_treeview(self):
        return self.playlists

    def get_selection(self):
        return self.playlists_selection

    def populate_playlists_for_menu(self, playlistinfo):
        if self.mergepl_id:
            self.UIManager().remove_ui(self.mergepl_id)
        if self.actionGroupPlaylists:
            self.UIManager().remove_action_group(self.actionGroupPlaylists)
            self.actionGroupPlaylists = None
        self.actionGroupPlaylists = Gtk.ActionGroup('MPDPlaylists')
        self.UIManager().ensure_update()
        actions = [
            ("Playlist: %s" % playlist.replace("&", ""),
             Gtk.STOCK_JUSTIFY_CENTER,
             ui.quote_label(misc.unescape_html(playlist)),
             None, None,
             self.on_playlist_menu_click)
            for playlist in playlistinfo]
        self.actionGroupPlaylists.add_actions(actions)
        uiDescription = """
            <ui>
              <popup name="mainmenu">
                  <menu action="plmenu">
            """
        uiDescription += "".join('<menuitem action=\"%s\"/>' % action[0]
                        for action in actions)
        uiDescription += '</menu></popup></ui>'
        self.mergepl_id = self.UIManager().add_ui_from_string(uiDescription)
        self.UIManager().insert_action_group(self.actionGroupPlaylists, 0)
        self.UIManager().get_widget('/hidden').set_property('visible', False)
        # If we're not on the Current tab, prevent additional menu items
        # from displaying:
        self.update_menu_visibility()

    def on_playlist_save(self, _action):
        plname = self.prompt_for_playlist_name(_("Save Playlist"),
                                               'savePlaylist')
        if plname:
            if self.playlist_name_exists(_("Save Playlist"),
                                         'savePlaylistError', plname):
                return
            self.playlist_create(plname)
            self.mpd.playlistclear(plname)
            self.add_selected_to_playlist(plname)

    def playlist_create(self, playlistname, oldname=None):
        self.mpd.rm(playlistname)
        if oldname is not None:
            self.mpd.rename(oldname, playlistname)
        else:
            self.mpd.save(playlistname)
        self.populate()
        self.iterate_now()

    def on_playlist_menu_click(self, action):
        plname = misc.unescape_html(action.get_name().replace("Playlist: ",
                                                              ""))
        text = ('Would you like to replace the existing playlist or append'
                'these songs?')
        response = ui.show_msg(self.window,
                               _(text), _("Existing Playlist"),
                               "existingPlaylist", (_("Replace playlist"),
                                                    1, _("Append songs"), 2),
                               default=self.config.existing_playlist_option)
        if response == 1: # Overwrite
            self.config.existing_playlist_option = response
            self.mpd.playlistclear(plname)
            self.add_selected_to_playlist(plname)
        elif response == 2: # Append songs:
            self.config.existing_playlist_option = response
            self.add_selected_to_playlist(plname)

    def playlist_name_exists(self, title, role, plname, skip_plname=""):
        # If the playlist already exists, and the user does not want to
        # replace it, return True; In all other cases, return False
        playlists = self.mpd.listplaylists()
        if playlists is None:
            playlists = self.mpd.lsinfo()
        for item in playlists:
            if 'playlist' in item:
                if mpdh.get(item, 'playlist') == plname and \
                   plname != skip_plname:
                    if ui.show_msg(self.window,
                                   _(('A playlist with this name already '
                                     'exists. Would you like to replace it?')),
                                   title, role, Gtk.ButtonsType.YES_NO) == \
                       Gtk.ResponseType.YES:
                        return False
                    else:
                        return True
        return False

    def prompt_for_playlist_name(self, title, role):
        plname = None
        if self.connected():
            # Prompt user for playlist name:
            dialog = ui.dialog(title=title, parent=self.window,
                               flags=Gtk.DialogFlags.MODAL |
                               Gtk.DialogFlags.DESTROY_WITH_PARENT,
                               buttons=(Gtk.STOCK_CANCEL,
                                        Gtk.ResponseType.REJECT,
                                        Gtk.STOCK_SAVE,
                                        Gtk.ResponseType.ACCEPT),
                               role=role, default=Gtk.ResponseType.ACCEPT)
            hbox = Gtk.HBox()
            hbox.pack_start(ui.label(text=_('Playlist name:')), False, False,
                            5)
            entry = ui.entry()
            entry.set_activates_default(True)
            hbox.pack_start(entry, True, True, 5)
            dialog.vbox.pack_start(hbox, True, True, 0)
            ui.show(dialog.vbox)
            response = dialog.run()
            if response == Gtk.ResponseType.ACCEPT:
                plname = misc.strip_all_slashes(entry.get_text())
            dialog.destroy()
        return plname

    def populate(self):
        if self.connected():
            self.playlistsdata.clear()
            playlistinfo = []
            playlists = self.mpd.listplaylists()
            if playlists is None:
                playlists = self.mpd.lsinfo()
            for item in playlists:
                if 'playlist' in item:
                    playlistinfo.append(misc.escape_html(mpdh.get(item,
                                                                  'playlist')))

            # Remove case sensitivity
            playlistinfo.sort(key=lambda x: x.lower())
            for item in playlistinfo:
                self.playlistsdata.append([Gtk.STOCK_JUSTIFY_FILL, item])

            self.populate_playlists_for_menu(playlistinfo)

    def on_playlist_rename(self, _action):
        plname = self.prompt_for_playlist_name(_("Rename Playlist"),
                                               'renamePlaylist')
        if plname:
            model, selected = self.playlists_selection.get_selected_rows()
            oldname = misc.unescape_html(
                model.get_value(model.get_iter(selected[0]), 1))
            if self.playlist_name_exists(_("Rename Playlist"),
                                         'renamePlaylistError',
                                         plname, oldname):
                return
            self.playlist_create(plname, oldname)
            # Re-select item:
            row = 0
            for pl in self.playlistsdata:
                if pl[1] == plname:
                    self.playlists_selection.select_path((row,))
                    return
                row = row + 1

    def playlists_key_press(self, widget, event):
        if event.keyval == Gdk.keyval_from_name('Return'):
            self.playlists_activated(widget, widget.get_cursor()[0])
            return True

    def playlists_activated(self, _treeview, _path, _column=0):
        self.on_add_item(None)<|MERGE_RESOLUTION|>--- conflicted
+++ resolved
@@ -28,7 +28,7 @@
     def __init__(self, config, window, mpd, UIManager,
                  update_menu_visibility, iterate_now, on_add_item,
                  on_playlists_button_press, get_current_songs, connected,
-                 add_selected_to_playlist, TAB_PLAYLISTS, new_tab):
+                 add_selected_to_playlist, TAB_PLAYLISTS, add_tab):
         self.config = config
         self.window = window
         self.mpd = mpd
@@ -54,15 +54,12 @@
         self.playlists_selection = self.playlists.get_selection()
         self.playlistswindow = self.builder.get_object('playlists_page_scrolledwindow')
 
-<<<<<<< HEAD
-        self.tab_widget = self.builder.get_object('playlists_tab_h_box')
-=======
->>>>>>> 08c4710e
         self.tab_label = self.builder.get_object('playlists_tab_label')
         self.tab_label.set_text(TAB_PLAYLISTS)
 
-        self.tab = (self.playlistswindow, self.tab_widget, TAB_PLAYLISTS,
-                    self.playlists)
+        self.tab_widget = self.builder.get_object('playlists_tab_h_box')
+        self.tab = add_tab(self.playlistswindow, self.tab_widget, TAB_PLAYLISTS,
+                           self.playlists)
 
         self.playlists.connect('button_press_event',
                                self.on_playlists_button_press)
